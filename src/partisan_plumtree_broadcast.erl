%% -------------------------------------------------------------------
%%
%% Copyright (c) 2013 Basho Technologies, Inc.  All Rights Reserved.
%%
%% This file is provided to you under the Apache License,
%% Version 2.0 (the "License"); you may not use this file
%% except in compliance with the License.  You may obtain
%% a copy of the License at
%%
%%   http://www.apache.org/licenses/LICENSE-2.0
%%
%% Unless required by applicable law or agreed to in writing,
%% software distributed under the License is distributed on an
%% "AS IS" BASIS, WITHOUT WARRANTIES OR CONDITIONS OF ANY
%% KIND, either express or implied.  See the License for the
%% specific language governing permissions and limitations
%% under the License.
%%
%% -------------------------------------------------------------------
-module(partisan_plumtree_broadcast).

-behaviour(gen_server).

-include("partisan.hrl").
-include("partisan_logger.hrl").

-define(EVENT_MANAGER, partisan_peer_service_events).

%% API
-export([start_link/0,
         start_link/5,
         broadcast/2,
         update/1,
         broadcast_members/0,
         broadcast_members/1,
         exchanges/0,
         exchanges/1,
         cancel_exchanges/1]).

%% Debug API
-export([debug_get_peers/2,
         debug_get_peers/3,
         debug_get_tree/2]).

%% gen_server callbacks
-export([init/1,
         handle_call/3,
         handle_cast/2,
         handle_info/2,
         terminate/2,
         code_change/3]).

-define(SERVER, ?MODULE).

-type message_id()      :: any().
-type message_round()   :: non_neg_integer().
%% Lazy messages that have not been acked. Messages are added to
%% this set when a node is sent a lazy message (or when it should be
%% sent one sometime in the future). Messages are removed when the lazy
%% pushes are acknowleged via graft or ignores. Entries are keyed by their
%% destination
%% These are stored in the ?PLUMTREE_OUTSTANDING ets table under using nodename
%% as key.
%% PLUMTREE_OUTSTANDING is created and owned by partisan_sup
-type outstanding()     :: {message_id(), module(), message_round(), node()}.
-type exchange()        :: {module(), node(), reference(), pid()}.
-type exchanges()       :: [exchange()].
-type selector()        ::  all
                            | {peer, node()}
                            | {mod, module()}
                            | reference()
                            | pid().


-record(state, {
<<<<<<< HEAD
          %% Initially trees rooted at each node are the same.
          %% Portions of that tree belonging to this node are
          %% shared in this set.
          common_eagers :: ordsets:ordset(nodename()) | undefined,

          %% Initially trees rooted at each node share the same lazy links.
          %% Typically this set will contain a single element. However, it may
          %% contain more in large clusters and may be empty for clusters with
          %% less than three nodes.
          common_lazys  :: ordsets:ordset(nodename()) | undefined,

          %% A mapping of sender node (root of each broadcast tree)
          %% to this node's portion of the tree. Elements are
          %% added to this structure as messages rooted at a node
          %% propagate to this node. Nodes that are never the
          %% root of a message will never have a key added to
          %% `eager_sets'
          eager_sets    :: [{nodename(), ordsets:ordset(nodename())}] | undefined,

          %% A Mapping of sender node (root of each spanning tree)
          %% to this node's set of lazy peers. Elements are added
          %% to this structure as messages rooted at a node
          %% propagate to this node. Nodes that are never the root
          %% of a message will never have a key added to `lazy_sets'
          lazy_sets     :: [{nodename(), ordsets:ordset(nodename())}] | undefined,

          %% Lazy messages that have not been acked. Messages are added to
          %% this set when a node is sent a lazy message (or when it should be
          %% sent one sometime in the future). Messages are removed when the lazy
          %% pushes are acknowledged via graft or ignores. Entries are keyed by their
          %% destination
          outstanding   :: [{nodename(), outstanding()}],

          %% Set of registered modules that may handle messages that
          %% have been broadcast
          mods          :: [module()],

          %% List of outstanding exchanges
          exchanges     :: exchanges(),

          %% Set of all known members. Used to determine
          %% which members have joined and left during a membership update
          all_members   :: ordsets:ordset(nodename()) | undefined,

          %% Lazy tick period in milliseconds. On every tick all outstanding
          %% lazy pushes are sent out
          lazy_tick_period :: non_neg_integer(),

          %% Exchange tick period in milliseconds that may or may not occur
          exchange_tick_period :: non_neg_integer()

         }).
=======
    %% Initially trees rooted at each node are the same.
    %% Portions of that tree belonging to this node are
    %% shared in this set.
    common_eagers :: nodeset() | undefined,

    %% Initially trees rooted at each node share the same lazy links.
    %% Typically this set will contain a single element. However, it may
    %% contain more in large clusters and may be empty for clusters with
    %% less than three nodes.
    common_lazys  :: nodeset() | undefined,

    %% A mapping of sender node (root of each broadcast tree)
    %% to this node's portion of the tree. Elements are
    %% added to this structure as messages rooted at a node
    %% propogate to this node. Nodes that are never the
    %% root of a message will never have a key added to
    %% `eager_sets'
    eager_sets    :: #{node() := nodeset()} | undefined,

    %% A Mapping of sender node (root of each spanning tree)
    %% to this node's set of lazy peers. Elements are added
    %% to this structure as messages rooted at a node
    %% propogate to this node. Nodes that are never the root
    %% of a message will never have a key added to `lazy_sets'
    lazy_sets     :: #{node() := nodeset()} | undefined,

    %% Set of registered modules that may handle messages that
    %% have been broadcast
    mods          :: [module()],

    %% List of outstanding exchanges
    exchanges     :: exchanges(),

    %% Set of all known members. Used to determine
    %% which members have joined and left during a membership update
    all_members   :: nodeset() | undefined,

    %% Lazy tick period in milliseconds. On every tick all outstanding
    %% lazy pushes are sent out
    lazy_tick_period :: non_neg_integer(),

    %% Exchange tick period in milliseconds that may or may not occur
    exchange_tick_period :: non_neg_integer()

}).

-type nodeset()         :: ordsets:ordset(node()).

>>>>>>> 0072a9fa
-type state()           :: #state{}.



%% =============================================================================
%% API
%% =============================================================================



%% -----------------------------------------------------------------------------
%% @doc Starts the broadcast server on this node. The initial membership list is
<<<<<<< HEAD
%% fetched from the ring. If the node is a singleton then the initial eager and lazy
%% sets are empty. If there are two nodes, each will be in the others eager set and the
%% lazy sets will be empty. When number of members is less than 5, each node will initially
%% have one other node in its eager set and lazy set. If there are more than five nodes
%% each node will have at most two other nodes in its eager set and one in its lazy set, initially.
%% In addition, after the broadcast server is started, a callback is registered with ring_events
%% to generate membership updates as the ring changes.
=======
%% fetched from the ring. If the node is a singleton then the initial eager and
%% lazy sets are empty. If there are two nodes, each will be in the others
%% eager set and the lazy sets will be empty. When number of members is less
%% than 5, each node will initially have one other node in its eager set and
%% lazy set. If there are more than five nodes each node will have at most two
%% other nodes in its eager set and one in its lazy set, initially.
%% In addition, after the broadcast server is started, a callback is registered
%% with ring_events to generate membership updates as the ring changes.
%% @end
%% -----------------------------------------------------------------------------
>>>>>>> 0072a9fa
-spec start_link() -> {ok, pid()} | ignore | {error, term()}.

start_link() ->
    LazyTickPeriod = partisan_config:get(
        lazy_tick_period, ?DEFAULT_LAZY_TICK_PERIOD
    ),
    ExchangeTickPeriod = partisan_config:get(
        exchange_tick_period, ?DEFAULT_EXCHANGE_TICK_PERIOD
    ),
    Opts = #{
        lazy_tick_period => LazyTickPeriod,
        exchange_tick_period => ExchangeTickPeriod
    },

    {ok, Members} = partisan_peer_service:members(),

    ?LOG_DEBUG("Peer sampling service members: ~p", [Members]),

    %% The peer service has already sampled the members, we start off
    %% with pure gossip (ie. all members are in the eager push list and lazy
    %% list is empty)
    InitEagers = Members,
    InitLazys = [],

    ?LOG_DEBUG("Init peers, eager: ~p, lazy: ~p", [InitEagers, InitLazys]),

    Mods = partisan_config:get(broadcast_mods, []),

    start_link(Members, InitEagers, InitLazys, Mods, Opts).


%% -----------------------------------------------------------------------------
%% @doc Starts the broadcast server on this node. `InitMembers' must be a list
%% of all members known to this node when starting the broadcast server.
%% `InitEagers' are the initial peers of this node for all broadcast trees.
%% `InitLazys' is a list of random peers not in `InitEagers' that will be used
%% as the initial lazy peer shared by all trees for this node. If the number
%% of nodes in the cluster is less than 3, `InitLazys' should be an empty list.
%% `InitEagers' and `InitLazys' must also be subsets of `InitMembers'. `Mods' is
%% a list of modules that may be handlers for broadcasted messages. All modules
%% in `Mods' should implement the `partisan_plumtree_broadcast_handler'
%% behaviour.
%% `Opts' is a proplist or map with the following possible options:
%%  <ul>
%%  <li> `lazy_tick_period :: non_neg_integer()' - Flush all outstanding lazy pushes period (in milliseconds)</li>
%%  <li> `exchange_tick_period :: non_neg_integer()' - Possibly perform an exchange period (in milliseconds)</li>
%% </ul>
%%
%% NOTE: When starting the server using start_link/2 no automatic membership update from
%% ring_events is registered. Use start_link/0.
%% @end
%% -----------------------------------------------------------------------------

-spec start_link(
    InitMembers :: [node()],
    InitEagers :: [node()],
    InitLazys :: [node()],
    Mods :: [module()],
    Opts :: proplists:proplist() | map()) ->
    {ok, pid()} | ignore | {error, term()}.

start_link(InitMembers, InitEagers, InitLazys, Mods, Opts) when is_list(Opts) ->
    start_link(InitMembers, InitEagers, InitLazys, Mods, maps:from_list(Opts));

start_link(InitMembers, InitEagers, InitLazys, Mods, Opts) when is_map(Opts) ->
    StartOpts = [
        {spawn_opt, ?PARALLEL_SIGNAL_OPTIMISATION([])}
    ],
    gen_server:start_link(
        {local, ?SERVER}, ?MODULE,
        [InitMembers, InitEagers, InitLazys, Mods, Opts],
        StartOpts
    ).


%% -----------------------------------------------------------------------------
%% @doc Broadcasts a message originating from this node. The message will be
%% delivered to each node at least once. The `Mod' passed is responsible for
%% handling the message on remote nodes as well as providing some other
%% information both locally and and on other nodes.
%% `Mod' must be loaded on all members of the clusters and implement the
%% `partisan_plumtree_broadcast_handler' behaviour.
%% @end
%% -----------------------------------------------------------------------------
-spec broadcast(any(), module()) -> ok.

broadcast(Broadcast, Mod) ->
    {MessageId, Payload} = Mod:broadcast_data(Broadcast),
    gen_server:cast(?SERVER, {broadcast, MessageId, Payload, Mod}).


%% -----------------------------------------------------------------------------
%% @doc Notifies broadcast server of membership update
%% @end
%% -----------------------------------------------------------------------------
-spec update([node()]) -> ok.

update(LocalState0) ->
    LocalState = partisan_peer_service:decode(LocalState0),
    gen_server:cast(?SERVER, {update, LocalState}).


%% -----------------------------------------------------------------------------
%% @doc Returns the broadcast servers view of full cluster membership.
%% Wait indefinitely for a response is returned from the process.
%% @end
%% -----------------------------------------------------------------------------
-spec broadcast_members() -> nodeset().

broadcast_members() ->
    broadcast_members(infinity).


%% -----------------------------------------------------------------------------
%% @doc Returns the broadcast servers view of full cluster membership.
%% Waits `Timeout' ms for a response from the server.
%% @end
%% -----------------------------------------------------------------------------
-spec broadcast_members(infinity | pos_integer()) -> nodeset().

broadcast_members(Timeout) ->
    gen_server:call(?SERVER, broadcast_members, Timeout).


%% -----------------------------------------------------------------------------
%% @doc return a list of exchanges, started by broadcast on thisnode, that are
%% running.
%% @end
%% -----------------------------------------------------------------------------
-spec exchanges() -> exchanges().

exchanges() ->
    exchanges(partisan:node()).


%% -----------------------------------------------------------------------------
%% @doc returns a list of exchanges, started by broadcast on `Node', that are
%% running.
%% @end
%% -----------------------------------------------------------------------------
-spec exchanges(node()) -> partisan_plumtree_broadcast:exchanges().

exchanges(Node) ->
    gen_server:call({?SERVER, Node}, exchanges, infinity).


%% -----------------------------------------------------------------------------
%% @doc cancel exchanges started by this node.
%% @end
%% -----------------------------------------------------------------------------
-spec cancel_exchanges(selector()) -> exchanges().

cancel_exchanges(WhichExchanges) ->
    gen_server:call(?SERVER, {cancel_exchanges, WhichExchanges}, infinity).



%% =============================================================================
%% DEBUG API
%% =============================================================================



%% @doc return the peers for `Node' for the tree rooted at `Root'.
%% Wait indefinitely for a response is returned from the process
-spec debug_get_peers(node(), node()) ->
    {nodeset(), nodeset()}.

debug_get_peers(Node, Root) ->
    debug_get_peers(Node, Root, infinity).


%% @doc return the peers for `Node' for the tree rooted at `Root'.
%% Waits `Timeout' ms for a response from the server
-spec debug_get_peers(node(), node(), infinity | pos_integer()) ->
    {nodeset(), nodeset()}.

debug_get_peers(Node, Root, Timeout) ->
    gen_server:call({?SERVER, Node}, {get_peers, Root}, Timeout).


%% @doc return peers for all `Nodes' for tree rooted at `Root'
%% Wait indefinitely for a response is returned from the process
-spec debug_get_tree(node(), [node()]) ->
    [{node(), {nodeset(), nodeset()}}].

debug_get_tree(Root, Nodes) ->
    [begin
         Peers = try debug_get_peers(Node, Root)
                 catch _:_ -> down
                 end,
         {Node, Peers}
     end || Node <- Nodes].



%% =============================================================================
%% GEN_SERVER CALLBACKS
%% =============================================================================



-spec init([[any()], ...]) -> {ok, state()}.

init([Members, InitEagers0, InitLazys0, Mods, Opts]) ->
    %% We subscribe to the membership change events
    partisan_peer_service:add_sup_callback(fun ?MODULE:update/1),

    LazyTickPeriod = maps:get(lazy_tick_period, Opts),
    ExchangeTickPeriod = maps:get(exchange_tick_period, Opts),
    schedule_lazy_tick(LazyTickPeriod),
    schedule_exchange_tick(ExchangeTickPeriod),

    State1 =  #state{
        mods = lists:usort(Mods),
        exchanges = [],
        lazy_tick_period = LazyTickPeriod,
        exchange_tick_period = ExchangeTickPeriod
    },

    AllMembers = ordsets:from_list(Members),
    InitEagers = ordsets:from_list(InitEagers0),
    InitLazys = ordsets:from_list(InitLazys0),

    State2 = reset_peers(AllMembers, InitEagers, InitLazys, State1),
    {ok, State2}.


-spec handle_call(term(), {pid(), term()}, state()) -> {reply, term(), state()}.

handle_call({get_peers, Root}, _From, State) ->
    EagerPeers = all_peers(
        Root, State#state.eager_sets, State#state.common_eagers
    ),
    LazyPeers = all_peers(
        Root, State#state.lazy_sets, State#state.common_lazys
    ),
    {reply, {EagerPeers, LazyPeers}, State};

handle_call(broadcast_members, _From, State=#state{all_members=AllMembers}) ->
    {reply, AllMembers, State};

handle_call(exchanges, _From, State=#state{exchanges=Exchanges}) ->
    {reply, Exchanges, State};

handle_call({cancel_exchanges, WhichExchanges}, _From, State) ->
    Cancelled = cancel_exchanges(WhichExchanges, State#state.exchanges),
    {reply, Cancelled, State}.


-spec handle_cast(term(), state()) -> {noreply, state()}.

handle_cast({broadcast, MessageId, Message, Mod}, State) ->
    ?LOG_DEBUG("received {broadcast, ~p, Msg, ~p}", [MessageId, Mod]),
    State1 = eager_push(MessageId, Message, Mod, State),
    State2 = schedule_lazy_push(MessageId, Mod, State1),
    {noreply, State2};

handle_cast({broadcast, MessageId, Message, Mod, Round, Root, From}, State) ->
    ?LOG_DEBUG(
        "received {broadcast, ~p, Msg, ~p, ~p, ~p, ~p}",
        [MessageId, Mod, Round, Root, From]
    ),
    Valid = Mod:merge(MessageId, Message),
    State1 = handle_broadcast(Valid, MessageId, Message, Mod, Round, Root, From, State),
    {noreply, State1};

handle_cast({prune, Root, From}, State) ->
    ?LOG_DEBUG("received ~p", [{prune, Root, From}]),
    ?LOG_DEBUG("moving peer ~p from eager to lazy", [From]),
    State1 = add_lazy(From, Root, State),
    {noreply, State1};

handle_cast({i_have, MessageId, Mod, Round, Root, From}, State) ->
    ?LOG_DEBUG("received ~p", [{i_have, MessageId, Mod, Round, Root, From}]),
    Stale = Mod:is_stale(MessageId),
    State1 = handle_ihave(Stale, MessageId, Mod, Round, Root, From, State),
    {noreply, State1};

handle_cast({ignored_i_have, MessageId, Mod, Round, Root, From}, State) ->
    ?LOG_DEBUG(#{
        description => "received ~p",
        message => {ignored_i_have, MessageId, Mod, Round, Root, From}
    }),
    ok = ack_outstanding(MessageId, Mod, Round, Root, From),
    {noreply, State};

handle_cast({graft, MessageId, Mod, Round, Root, From}, State) ->
    ?LOG_DEBUG("received ~p", [{graft, MessageId, Mod, Round, Root, From}]),
    Result = Mod:graft(MessageId),
    ?LOG_DEBUG("graft(~p): ~p", [MessageId, Result]),
    State1 = handle_graft(Result, MessageId, Mod, Round, Root, From, State),
    {noreply, State1};

handle_cast({update, MemberList}, #state{} = State) ->
    ?LOG_DEBUG("received ~p", [{update, MemberList}]),

    #state{
        all_members = BroadcastMembers,
        common_eagers = EagerPeers0,
        common_lazys = LazyPeers
    } = State,

    Members = ordsets:from_list(MemberList),
    New = ordsets:subtract(Members, BroadcastMembers),
    Removed = ordsets:subtract(BroadcastMembers, Members),

    ?LOG_DEBUG("new members: ~p", [ordsets:to_list(New)]),
    ?LOG_DEBUG("removed members: ~p", [ordsets:to_list(Removed)]),

    State1 = case ordsets:size(New) > 0 of
        false ->
            State;
        true ->
            %% as per the paper (page 9):
            %% "When a new member is detected, it is simply added to the set
            %%  of eagerPushPeers"
            EagerPeers = ordsets:union(EagerPeers0, New),

            ?LOG_DEBUG(
                "new peers, eager: ~p, lazy: ~p", [EagerPeers, LazyPeers]
            ),

            reset_peers(Members, EagerPeers, LazyPeers, State)
    end,
    State2 = neighbors_down(Removed, State1),
    {noreply, State2}.


-spec handle_info(
    'exchange_tick' | 'lazy_tick' | {'DOWN', _, 'process', _, _}, state()) ->
    {noreply, state()}.

handle_info(lazy_tick, #state{lazy_tick_period = Period} = State) ->
    ok = send_lazy(),
    schedule_lazy_tick(Period),
    {noreply, State};

handle_info(exchange_tick, #state{exchange_tick_period = Period} = State) ->
    State1 = maybe_exchange(State),
    schedule_exchange_tick(Period),
    {noreply, State1};

handle_info(
    {'DOWN', Ref, process, _Pid, _Reason}, State=#state{exchanges=Exchanges}) ->
    Exchanges1 = lists:keydelete(Ref, 3, Exchanges),
    {noreply, State#state{exchanges=Exchanges1}};

handle_info({gen_event_EXIT, {?EVENT_MANAGER, _}, Reason}, State)
when Reason == normal; Reason == shutdown ->
    {noreply, State};

handle_info({gen_event_EXIT, {?EVENT_MANAGER, _}, {swapped, _, _}}, State) ->
    {noreply, State};

handle_info({gen_event_EXIT, {?EVENT_MANAGER, _}, Reason}, State) ->
    ?LOG_INFO(#{
        description => "Event handler terminated. Adding new handler.",
        reason => Reason,
        manager => ?EVENT_MANAGER
    }),
    partisan_peer_service:add_sup_callback(fun ?MODULE:update/1),
    {noreply, State};




handle_info(Event, State) ->
    ?LOG_INFO(#{description => "Unhandled info event", event => Event}),
    {noreply, State}.



-spec terminate(term(), state()) -> term().

terminate(_Reason, _State) ->
    ok.


-spec code_change(term() | {down, term()}, state(), term()) -> {ok, state()}.

code_change(_OldVsn, State, _Extra) ->
    {ok, State}.



%% =============================================================================
%% PRIVATE
%% =============================================================================



handle_broadcast(
    false, _MessageId, _Message, Mod, _Round, Root, From, State) ->
    %% stale msg
    %% remove sender from eager and set as lazy
    ?LOG_DEBUG("moving peer ~p from eager to lazy", [From]),
    State1 = add_lazy(From, Root, State),
    ok = send({prune, Root, partisan:node()}, Mod, From),
    State1;

handle_broadcast(true, MessageId, Message, Mod, Round, Root, From, State) ->
    %% valid msg
    %% remove sender from lazy and set as eager
    State1 = add_eager(From, Root, State),
    State2 = eager_push(MessageId, Message, Mod, Round + 1, Root, From, State1),
    schedule_lazy_push(MessageId, Mod, Round + 1, Root, From, State2).

handle_ihave(true, MessageId, Mod, Round, Root, From, State) ->
    %% stale i_have
    ok = send(
        {ignored_i_have, MessageId, Mod, Round, Root, partisan:node()},
        Mod,
        From
    ),
    State;
handle_ihave(false, MessageId, Mod, Round, Root, From, State) ->
    %% valid i_have
    %% TODO: don't graft immediately
    ok = send(
        {graft, MessageId, Mod, Round, Root, partisan:node()}, Mod, From
    ),
    add_eager(From, Root, State).

handle_graft(stale, MessageId, Mod, Round, Root, From, State) ->
    %% There has been a subsequent broadcast that is causally newer than this
    %% message according to Mod. We ack the outstanding message since the
    %% outstanding entry for the newer message exists.
    ok = ack_outstanding(MessageId, Mod, Round, Root, From),
    State;

handle_graft({ok, Message}, MessageId, Mod, Round, Root, From, State) ->
    %% We don't ack outstanding here because the broadcast may fail to be
    %% delivered.
    %% Instead we will allow the i_have to be sent once more and let the
    %% subsequent ignore serve as the ack.
    State1 = add_eager(From, Root, State),
    ok = send(
        {broadcast, MessageId, Message, Mod, Round, Root, partisan:node()},
        Mod,
        From
    ),
    State1;

handle_graft({error, Reason}, _MessageId, Mod, _Round, _Root, _From, State) ->
    ?LOG_ERROR(#{
        description => "Unable to graft message",
        callback_mod => Mod,
        reason => Reason
    }),
    State.


neighbors_down(Removed, #state{} = State) ->
    #state{
        all_members = AllMembers,
        common_eagers = CommonEagers,
        eager_sets = EagerSets,
        common_lazys = CommonLazys,
        lazy_sets = LazySets
    } = State,

    NewAllMembers = ordsets:subtract(AllMembers, Removed),
    NewCommonEagers = ordsets:subtract(CommonEagers, Removed),
    NewCommonLazys  = ordsets:subtract(CommonLazys, Removed),

    %% TODO: once we have delayed grafting need to remove timers
    NewEagerSets = maps:from_list([
        {Root, ordsets:subtract(Existing, Removed)}
        || {Root, Existing} <- maps:to_list(EagerSets)
    ]),
    NewLazySets  = maps:from_list([
        {Root, ordsets:subtract(Existing, Removed)}
        || {Root, Existing} <- maps:to_list(LazySets)
    ]),

    %% delete outstanding messages to removed peers
    ok = ordsets:fold(
        fun(Peer, Acc) ->
            %% PLUMTREE_OUTSTANDING is a duplicate bag, so delete will delete
            %% all messages for the removed Peer
            _ = ets:delete(?PLUMTREE_OUTSTANDING, Peer),
            Acc
        end,
        ok,
        Removed
    ),

    State#state{
        all_members = NewAllMembers,
        common_eagers = NewCommonEagers,
        common_lazys = NewCommonLazys,
        eager_sets = NewEagerSets,
        lazy_sets = NewLazySets
    }.

eager_push(MessageId, Message, Mod, State) ->
    eager_push(
        MessageId, Message, Mod, 0, partisan:node(), partisan:node(), State
    ).

eager_push(MessageId, Message, Mod, Round, Root, From, State) ->
    Peers = eager_peers(Root, From, State),
    ?LOG_DEBUG("eager push to peers: ~p", [Peers]),
    ok = send(
        {broadcast, MessageId, Message, Mod, Round, Root, partisan:node()},
        Mod,
        Peers
    ),
    State.

schedule_lazy_push(MessageId, Mod, State) ->
    schedule_lazy_push(
        MessageId, Mod, 0, partisan:node(), partisan:node(), State
    ).

schedule_lazy_push(MessageId, Mod, Round, Root, From, State) ->
    Peers = lazy_peers(Root, From, State),
    ?LOG_DEBUG(
        "scheduling lazy push to peers ~p: ~p",
        [Peers, {MessageId, Mod, Round, Root, From}]
    ),
    ok = add_all_outstanding(MessageId, Mod, Round, Root, Peers),
    State.


send_lazy() ->
    _ = ets:foldl(
        fun
            ({Peer, Message}, {Peer, true} = Acc) ->
                ok = send_lazy(Message, Peer),
                Acc;
            ({Peer, _}, {Peer, false} = Acc) ->
                %% We skip sending
                Acc;
            ({Peer, Message}, _) ->
                case partisan:is_connected(Peer) of
                    true ->
                        ok = send_lazy(Message, Peer),
                        {Peer, true};
                    false ->
                        %% We skip sending
                        {Peer, false}
                end
        end,
        undefined,
        ?PLUMTREE_OUTSTANDING
    ),
    ok.


-spec send_lazy(outstanding(), node()) -> ok.

send_lazy({MessageId, Mod, Round, Root}, Peer) ->
    ?LOG_DEBUG(#{
        description => "sending lazy push ~p",
        message => {i_have, MessageId, Mod, Round, Root, partisan:node()}
    }),
    send({i_have, MessageId, Mod, Round, Root, partisan:node()}, Mod, Peer).


maybe_exchange(State) ->
    Root = random_root(State),
    Peer = random_peer(Root, State),
    maybe_exchange(Peer, State).

maybe_exchange(undefined, State) ->
    State;

maybe_exchange(Peer, State=#state{mods=[Mod | _], exchanges=Exchanges}) ->
    %% limit the number of exchanges this node can start concurrently.
    %% the exchange must (currently?) implement any "inbound" concurrency limits
    ExchangeLimit = partisan_config:get(broadcast_start_exchange_limit, 1),
    BelowLimit = not (length(Exchanges) >= ExchangeLimit),
    FreeMod = lists:keyfind(Mod, 1, Exchanges) =:= false,
    case BelowLimit and FreeMod of
        true -> exchange(Peer, State);
        false -> State
    end;

maybe_exchange(_Peer, State=#state{mods=[]}) ->
    %% No registered handler.
    State.


exchange(Peer, State=#state{mods=[Mod | Mods], exchanges=Exchanges}) ->
    State1 = case Mod:exchange(Peer) of
        {ok, Pid} ->
            ?LOG_DEBUG("started ~p exchange with ~p (~p)", [Mod, Peer, Pid]),
            Ref = monitor(process, Pid),
            State#state{exchanges=[{Mod, Peer, Ref, Pid} | Exchanges]};
        {error, _Reason} ->
            State
    end,
    State1#state{mods=Mods ++ [Mod]}.


cancel_exchanges(all, Exchanges) ->
    kill_exchanges(Exchanges);

cancel_exchanges(WhichProc, Exchanges) when is_reference(WhichProc) orelse
                                            is_pid(WhichProc) ->
    KeyPos = case is_reference(WhichProc) of
              true -> 3;
              false -> 4
          end,
    case lists:keyfind(WhichProc, KeyPos, Exchanges) of
        false -> [];
        Exchange ->
            kill_exchange(Exchange),
            [Exchange]
    end;

cancel_exchanges(Which, Exchanges) ->
    Filter = exchange_filter(Which),
    ToCancel = [Ex || Ex <- Exchanges, Filter(Ex)],
    kill_exchanges(ToCancel).


kill_exchanges(Exchanges) ->
    _ = [kill_exchange(Exchange) || Exchange <- Exchanges],
    Exchanges.


kill_exchange({_, _, _, ExchangePid}) ->
    exit(ExchangePid, cancel_exchange).


exchange_filter({peer, Peer}) ->
    fun({_, ExchangePeer, _, _}) ->
            Peer =:= ExchangePeer
    end;
exchange_filter({mod, Mod}) ->
    fun({ExchangeMod, _, _, _}) ->
            Mod =:= ExchangeMod
    end.

%% picks random root uniformly
random_root(#state{all_members=Members}) ->
    random_other_node(Members).


%% picks random peer favoring peers not in eager or lazy set and ensuring
%% peer is not this node
random_peer(Root, State=#state{all_members=All}) ->
    Node = partisan:node(),
    Mode = partisan_config:get(exchange_selection, optimized),

    Other = case Mode of
        normal ->
            %% Normal; randomly select a peer from the known membership at
            %% this node.
            ordsets:del_element(Node, All);
        optimized ->
            %% Optimized; attempt to find a peer that's not in the broadcast
            %% tree, to increase probability of selecting a lagging node.
            Eagers = all_eager_peers(Root, State),
            Lazys  = all_lazy_peers(Root, State),
            Union  = ordsets:union([Eagers, Lazys]),
            ordsets:del_element(Node, ordsets:subtract(All, Union))
    end,

    case ordsets:size(Other) of
        0 ->
            random_other_node(ordsets:del_element(Node, All));
        _ ->
            random_other_node(Other)
    end.


%% picks random node from ordset
random_other_node(OrdSet) ->
    Size = ordsets:size(OrdSet),

    case Size of
        0 -> undefined;
        _ ->
            lists:nth(rand:uniform(Size), ordsets:to_list(OrdSet))
    end.


ack_outstanding(MessageId, Mod, Round, Root, From) ->
    true = ets:delete_object(
        ?PLUMTREE_OUTSTANDING, {From, {MessageId, Mod, Round, Root}}
    ),
    ok.


add_all_outstanding(MessageId, Mod, Round, Root, Peers) ->
    Message = {MessageId, Mod, Round, Root},
    Objects = [{Peer, Message} || Peer <- ordsets:to_list(Peers)],
    true = ets:insert(?PLUMTREE_OUTSTANDING, Objects),
    ok.


add_eager(From, Root, State) ->
    update_peers(From, Root, fun ordsets:add_element/2, fun ordsets:del_element/2, State).


add_lazy(From, Root, State) ->
    update_peers(From, Root, fun ordsets:del_element/2, fun ordsets:add_element/2, State).


update_peers(From, Root, EagerUpdate, LazyUpdate, State) ->
    CurrentEagers = all_eager_peers(Root, State),
    CurrentLazys = all_lazy_peers(Root, State),
    NewEagers = EagerUpdate(From, CurrentEagers),
    NewLazys  = LazyUpdate(From, CurrentLazys),
    set_peers(Root, NewEagers, NewLazys, State).


set_peers(Root, Eagers, Lazys, #state{} = State) ->
    #state{eager_sets = EagerSets, lazy_sets = LazySets} = State,
    NewEagers = maps:put(Root, Eagers, EagerSets),
    NewLazys = maps:put(Root, Lazys, LazySets),
    State#state{eager_sets = NewEagers, lazy_sets = NewLazys}.


all_eager_peers(Root, State) ->
    all_peers(Root, State#state.eager_sets, State#state.common_eagers).


all_lazy_peers(Root, State) ->
    all_peers(Root, State#state.lazy_sets, State#state.common_lazys).


eager_peers(Root, From, #state{} = State) ->
    #state{eager_sets = EagerSets, common_eagers = CommonEagers} = State,
    all_filtered_peers(Root, From, EagerSets, CommonEagers).


lazy_peers(Root, From, #state{} = State) ->
    #state{lazy_sets = LazySets, common_lazys = CommonLazys} = State,
    all_filtered_peers(Root, From, LazySets, CommonLazys).


all_filtered_peers(Root, From, Sets, Common) ->
    All = all_peers(Root, Sets, Common),
    ordsets:del_element(From, All).


all_peers(Root, Sets, Default) ->
    case maps:find(Root, Sets) of
        {ok, Peers} -> Peers;
        error -> Default
    end.


-spec send(Msg :: message(), Mod :: module(), Peers :: [node()] | node()) -> ok.

send(Msg, Mod, Peers) when is_list(Peers) ->
    _ = [send(Msg, Mod, P) || P <- Peers],
    ok;

send(Msg, Mod, Peer) ->
    instrument_transmission(Msg, Mod),
    partisan:cast_message(Peer, ?SERVER, Msg, #{}).


schedule_lazy_tick(Period) ->
    schedule_tick(lazy_tick, lazy_tick_period, Period).


schedule_exchange_tick(Period) ->
    schedule_tick(exchange_tick, exchange_tick_period, Period).


schedule_tick(Message, Timer, Default) ->
    TickMs = partisan_config:get(Timer, Default),
    erlang:send_after(TickMs, ?MODULE, Message).


-spec reset_peers(nodeset(), nodeset(), nodeset(), state()) -> state().

reset_peers(AllMembers, EagerPeers, LazyPeers, State) ->
    MyNode = partisan:node(),
    State#state{
        common_eagers = ordsets:del_element(MyNode, EagerPeers),
        common_lazys  = ordsets:del_element(MyNode, LazyPeers),
        eager_sets    = maps:new(),
        lazy_sets     = maps:new(),
        all_members   = AllMembers
    }.


%% @private
instrument_transmission(Message, Mod) ->
    case partisan_config:get(transmission_logging_mfa, undefined) of
        undefined ->
            ok;
        {Module, Function, Args} ->
            ToLog = try
                Mod:extract_log_type_and_payload(Message)
            catch
                _:Error ->
                    ?LOG_INFO(
                        "Couldn't extract log type and payload. Reason ~p",
                        [Error]
                    ),
                    []
            end,

            lists:foreach(
                fun({Type, Payload}) ->
                    erlang:apply(Module, Function, Args ++ [Type, Payload])
                end,
                ToLog
            )
    end.<|MERGE_RESOLUTION|>--- conflicted
+++ resolved
@@ -73,60 +73,6 @@
 
 
 -record(state, {
-<<<<<<< HEAD
-          %% Initially trees rooted at each node are the same.
-          %% Portions of that tree belonging to this node are
-          %% shared in this set.
-          common_eagers :: ordsets:ordset(nodename()) | undefined,
-
-          %% Initially trees rooted at each node share the same lazy links.
-          %% Typically this set will contain a single element. However, it may
-          %% contain more in large clusters and may be empty for clusters with
-          %% less than three nodes.
-          common_lazys  :: ordsets:ordset(nodename()) | undefined,
-
-          %% A mapping of sender node (root of each broadcast tree)
-          %% to this node's portion of the tree. Elements are
-          %% added to this structure as messages rooted at a node
-          %% propagate to this node. Nodes that are never the
-          %% root of a message will never have a key added to
-          %% `eager_sets'
-          eager_sets    :: [{nodename(), ordsets:ordset(nodename())}] | undefined,
-
-          %% A Mapping of sender node (root of each spanning tree)
-          %% to this node's set of lazy peers. Elements are added
-          %% to this structure as messages rooted at a node
-          %% propagate to this node. Nodes that are never the root
-          %% of a message will never have a key added to `lazy_sets'
-          lazy_sets     :: [{nodename(), ordsets:ordset(nodename())}] | undefined,
-
-          %% Lazy messages that have not been acked. Messages are added to
-          %% this set when a node is sent a lazy message (or when it should be
-          %% sent one sometime in the future). Messages are removed when the lazy
-          %% pushes are acknowledged via graft or ignores. Entries are keyed by their
-          %% destination
-          outstanding   :: [{nodename(), outstanding()}],
-
-          %% Set of registered modules that may handle messages that
-          %% have been broadcast
-          mods          :: [module()],
-
-          %% List of outstanding exchanges
-          exchanges     :: exchanges(),
-
-          %% Set of all known members. Used to determine
-          %% which members have joined and left during a membership update
-          all_members   :: ordsets:ordset(nodename()) | undefined,
-
-          %% Lazy tick period in milliseconds. On every tick all outstanding
-          %% lazy pushes are sent out
-          lazy_tick_period :: non_neg_integer(),
-
-          %% Exchange tick period in milliseconds that may or may not occur
-          exchange_tick_period :: non_neg_integer()
-
-         }).
-=======
     %% Initially trees rooted at each node are the same.
     %% Portions of that tree belonging to this node are
     %% shared in this set.
@@ -175,7 +121,6 @@
 
 -type nodeset()         :: ordsets:ordset(node()).
 
->>>>>>> 0072a9fa
 -type state()           :: #state{}.
 
 
@@ -188,15 +133,6 @@
 
 %% -----------------------------------------------------------------------------
 %% @doc Starts the broadcast server on this node. The initial membership list is
-<<<<<<< HEAD
-%% fetched from the ring. If the node is a singleton then the initial eager and lazy
-%% sets are empty. If there are two nodes, each will be in the others eager set and the
-%% lazy sets will be empty. When number of members is less than 5, each node will initially
-%% have one other node in its eager set and lazy set. If there are more than five nodes
-%% each node will have at most two other nodes in its eager set and one in its lazy set, initially.
-%% In addition, after the broadcast server is started, a callback is registered with ring_events
-%% to generate membership updates as the ring changes.
-=======
 %% fetched from the ring. If the node is a singleton then the initial eager and
 %% lazy sets are empty. If there are two nodes, each will be in the others
 %% eager set and the lazy sets will be empty. When number of members is less
@@ -207,7 +143,6 @@
 %% with ring_events to generate membership updates as the ring changes.
 %% @end
 %% -----------------------------------------------------------------------------
->>>>>>> 0072a9fa
 -spec start_link() -> {ok, pid()} | ignore | {error, term()}.
 
 start_link() ->
