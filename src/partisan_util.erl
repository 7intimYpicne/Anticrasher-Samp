%% -------------------------------------------------------------------
%%
%% Copyright (c) 2014 Basho Technologies, Inc.  All Rights Reserved.
%% Copyright (c) 2016 Christopher Meiklejohn.  All Rights Reserved.
%%
%% This file is provided to you under the Apache License,
%% Version 2.0 (the "License"); you may not use this file
%% except in compliance with the License.  You may obtain
%% a copy of the License at
%%
%%   http://www.apache.org/licenses/LICENSE-2.0
%%
%% Unless required by applicable law or agreed to in writing,
%% software distributed under the License is distributed on an
%% "AS IS" BASIS, WITHOUT WARRANTIES OR CONDITIONS OF ANY
%% KIND, either express or implied.  See the License for the
%% specific language governing permissions and limitations
%% under the License.
%%
%% -------------------------------------------------------------------

-module(partisan_util).

-include("partisan_logger.hrl").
-include("partisan.hrl").

-type connect_opts() :: #{prune => boolean()}.

-export([build_tree/3]).
-export([maps_append/3]).
-export([may_disconnect/1]).
-export([maybe_connect/1]).
-export([maybe_connect/2]).
-export([term_to_iolist/1]).

-compile({no_auto_import, [node/1]}).



%% =============================================================================
%% API
%% =============================================================================



%% -----------------------------------------------------------------------------
%% @doc Convert a list of elements into an N-ary tree. This conversion
%%      works by treating the list as an array-based tree where, for
%%      example in a binary 2-ary tree, a node at index i has children
%%      2i and 2i+1. The conversion also supports a "cycles" mode where
%%      the array is logically wrapped around to ensure leaf nodes also
%%      have children by giving them backedges to other elements.
%% @end
%% -----------------------------------------------------------------------------
-spec build_tree(N :: integer(), Nodes :: [term()], Opts :: [term()])
                -> orddict:orddict().
build_tree(N, Nodes, Opts) ->
    Expand = case lists:member(cycles, Opts) of
        true ->
            lists:flatten(lists:duplicate(N+1, Nodes));
        false ->
            Nodes
    end,
    {Tree, _} =
        lists:foldl(fun(Elm, {Result, Worklist}) ->
                            Len = erlang:min(N, length(Worklist)),
                            {Children, Rest} = lists:split(Len, Worklist),
                            NewResult = [{Elm, Children} | Result],
                            {NewResult, Rest}
                    end, {[], tl(Expand)}, Nodes),
    orddict:from_list(Tree).


%% -----------------------------------------------------------------------------
%% @doc
%% @end
%% -----------------------------------------------------------------------------
maps_append(Key, Value, Map) ->
    maps:update_with(
        Key,
        fun
            ([]) ->
                [Value];
            (L) when is_list(L) ->
                [Value | L];
            (X) ->
                [Value, X]
        end,
        [Value],
        Map
    ).


%% -----------------------------------------------------------------------------
%% @doc Tries to create a new connection to a node if required. If succesfull
%% it store the new connection record in partisan_peer_connections.
%% @end
%% -----------------------------------------------------------------------------
-spec maybe_connect(Node :: node_spec()) -> ok.

maybe_connect(NodeSpec) ->
    maybe_connect(NodeSpec, #{prune => false}).


%% -----------------------------------------------------------------------------
%% @doc Create a new connection to a node storing a new connection record in
%% partisan_peer_connections.
%%
%% Returns the tuple `{ok, L :: [node_spec()]}' where list L is the list of all
%% invalid nodes specifications.
%%
%% Aa specification is invalid if there is another specification for the same
%% node for which we already have succesful connections. An invalid
%% specification will exist when a node has crashed (without leaving the
%% cluster) and later on returned with a different IP address i.e. a normal
%% situation on cloud orchestration platforms. In this case the membership set
%% ({@link partisan_membership_set}) will have two node specifications for the
%% same node (with differing values for the `listen_addrs' property).
%% @end
%% -----------------------------------------------------------------------------
-spec maybe_connect(Node :: node_spec(), connect_opts()) ->
    ok | {ok, StaleSpecs :: [node_spec()]}.

maybe_connect(#{listen_addrs := ListenAddrs} = NodeSpec, #{prune := true}) ->
    ToPrune = lists:foldl(
        fun(ListenAddr, Acc) ->
            maybe_connect(NodeSpec, ListenAddr, Acc)
        end,
        [],
        ListenAddrs
    ),
    {ok, ToPrune};

maybe_connect(#{listen_addrs := ListenAddrs} = NodeSpec, #{prune := false}) ->
    ok = lists:foreach(
        fun(ListenAddr) ->
            maybe_connect(NodeSpec, ListenAddr, ok)
        end,
        ListenAddrs
    ).


%% -----------------------------------------------------------------------------
%% @doc
%% @end
%% -----------------------------------------------------------------------------
may_disconnect(NodeName) ->
    partisan_peer_connections:erase(NodeName).


%% -----------------------------------------------------------------------------
%% @doc
%% @end
%% -----------------------------------------------------------------------------
term_to_iolist(Term) ->
    [131, term_to_iolist_(Term)].




%% =============================================================================
%% PRIVATE
%% =============================================================================



%% @private
get_channels(NodeSpec) ->
    %% Always have a default, unlabeled channel.
    case maps:get(channels, NodeSpec, [?DEFAULT_CHANNEL]) of
        undefined ->
            [?DEFAULT_CHANNEL];
        [] ->
            [?DEFAULT_CHANNEL];
        Other ->
            lists:usort(Other ++ [?DEFAULT_CHANNEL])
    end.


%% -----------------------------------------------------------------------------
%% @private
%% @doc
%% @end
%% -----------------------------------------------------------------------------
maybe_connect(#{name := Node} = NodeSpec, ListenAddr, Acc) ->
    Parallelism = maps:get(parallelism, NodeSpec, ?PARALLELISM),
    Channels = get_channels(NodeSpec),

    %% We check count using Node and not NodeSpec cause it is much faster and
    %% we are only interested in knowing if we have at least one connection
    %% even if this was a stale NodeSpec.
    %% See the section Stale Specifications in partisan_membership_set.
    case partisan_peer_connections:connection_count(Node) of
        0 ->
            %% Found disconnected or not found
            ?LOG_DEBUG("Node ~p is not connected; initiating.", [NodeSpec]),

            case connect(NodeSpec, ListenAddr, ?DEFAULT_CHANNEL) of
                {ok, Pid} ->
                    ?LOG_DEBUG("Node ~p connected, pid: ~p", [NodeSpec, Pid]),
                    ok = partisan_peer_connections:store(
                        NodeSpec, Pid, ?DEFAULT_CHANNEL, ListenAddr
                    ),
                    Acc;
                ignore ->
                    ?LOG_DEBUG(#{
                        description => "Node failed connection.",
                        node_spec => NodeSpec,
                        reason => ignore
                    }),
                    Acc;
                {error, normal} ->
                    ?LOG_DEBUG(#{
                        description => "Node isn't online just yet.",
                        node_spec => NodeSpec
                    }),
                    Acc;
                {error, Reason} ->
                    ?LOG_DEBUG(#{
                        description => "Node failed connection.",
                        node_spec => NodeSpec,
                        reason => Reason
                    }),
                    Acc
            end;
        _ ->
            %% Found Node and connected
            maybe_connect(Channels, NodeSpec, ListenAddr, Parallelism, Acc)
    end.


%% -----------------------------------------------------------------------------
%% @private
%% @doc This function is called by maybe_connect/3 only when the Node in
%% NodeSpec has at least one active connection.
%% @end
%% -----------------------------------------------------------------------------
maybe_connect(_, _, _, undefined, Acc) ->
    %% No parallel connections
    Acc;

maybe_connect([Ch|T], NodeSpec, ListenAddr, Parallelism, Acc) ->
    %% There is at least one connection for Node.
    case partisan_peer_connections:connection_count(NodeSpec, Ch) of
        Count when Count < Parallelism ->
            ?LOG_DEBUG(
                "~p of ~p connected for channel ~p) Connecting node ~p.",
                [Count, Parallelism, Ch, NodeSpec]
            ),

            % Count might be == 0, but we try to connect anyway and we deal
            % with that case below.
            case connect(NodeSpec, ListenAddr, Ch) of
                {ok, Pid} ->
                    ?LOG_DEBUG(
                        "Node ~p connected, pid: ~p", [NodeSpec, Pid]
                    ),
                    ok = partisan_peer_connections:store(
                        NodeSpec, Pid, Ch, ListenAddr
                    ),
                    Acc;

                {error, Reason} when Count == 0 ->
                    %% The connection we have must have been created using a
                    %% different node_spec() for Node. Since we have a
                    %% connection we need to assume NodeSpec might be stale (a
                    %% previous version of the spec for example if a Node
                    %% crashed and come back again with a (i) different set of
                    %% ListenAddrs, or (ii) different values for channel and/or
                    %% parallellism).
                    %% maybe_stale/6 will try to determine is this is an
                    %% instance of case (i). At the moment we cannot deal with
                    %% instances of case (ii).
                    maybe_stale(NodeSpec, Ch, ListenAddr, Acc, Count, Reason);

                Error ->
                    %% We have some connections to this ListenAddr already
                    ?LOG_ERROR(#{
                        description => "Node failed to connect",
                        error => Error,
                        node_spec => NodeSpec,
                        listen_address => ListenAddr,
                        channel => Ch
                    }),
                    Acc
            end;

        Count when Count == Parallelism ->
            Acc
    end,

    maybe_connect(T, NodeSpec, ListenAddr, Parallelism, Acc);

maybe_connect([], _, _, _, Acc) ->
    Acc.


%% @private
maybe_stale(NodeSpec, Channel, ListenAddr, Acc, 0, Reason) ->
    Node = maps:get(name, NodeSpec),
    %% TODO check is we are already connected using connection_count
    %% (Node, Channel). If so, then this ListenAddr is not longer valid
    %% we need to accumulate this NodeSpec and return to the caller of
    %% maybe_connect

    %% Do we have a connection to the node for this channel on this addr?
    %% If so, check the connected spec with this one, cause this might be
    %% invalid.
    %% If not, then we cannot rule out the NodeSpec as valid.
    ListenAddrCount =
        partisan_peer_connections:connection_count(Node, Channel, ListenAddr),


    case ListenAddrCount > 0 of
        true ->
            ListenAddrs = maps:get(listen_addrs, NodeSpec),

            %% We got connections for Node, so we fetch the associated Info
            %% which contains the node_spec
            {ok, Info} = partisan_peer_connections:info(Node),

            %% We are trying to determine if NodeSpec might be a previous
            %% instance.
            case partisan_peer_connections:node_spec(Info) of
                Connected when Connected == NodeSpec ->
                    %% It is the same node_spec, so we are just having problems
                    %% openning more connections at the time being.
                    ?LOG_DEBUG(#{
                        description => "Node failed to connect",
                        reason => Reason,
                        node_spec => NodeSpec,
                        listen_address => ListenAddr,
                        channel => Channel
                    }),
                    Acc;
                #{listen_addrs := L} when L == ListenAddrs ->
                    %% The specs differ on channels or parallelism
                    ?LOG_DEBUG(#{
                        description => "Node failed to connect",
                        reason => Reason,
                        node_spec => NodeSpec,
                        listen_address => ListenAddr,
                        channel => Channel
                    }),
                    Acc;

                Connected ->
                    %% Listen addresses differ!
                    %% TODO use info and connections timestamps
                    case partisan_peer_connections:is_connected(NodeSpec) of
                        true ->
                            %% Ummmm....we got some connections, so we keep it
                            ?LOG_DEBUG(#{
                                description => "Node failed to connect",
                                reason => Reason,
                                node_spec => NodeSpec,
                                listen_address => ListenAddr,
                                channel => Channel
                            }),
                            Acc;
                        false ->
                            %% IP has changed
                            %% We add it to the invalid list
                            ?LOG_INFO(#{
                                description => "Flagging node specification to be pruned",
                                reason => duplicate,
                                node_spec => NodeSpec,
                                active => Connected
                            }),
                            [NodeSpec|Acc]
                    end
            end;

        false ->
            Acc
    end.


%% -----------------------------------------------------------------------------
%% @private
%% @doc
%% @end
%% -----------------------------------------------------------------------------
-spec connect(Node :: node_spec(), listen_addr(), channel()) ->
    {ok, pid()} | ignore | {error, any()}.

connect(NodeSpec, Address, Channel) ->
    partisan_peer_service_client:start_link(NodeSpec, Address, Channel, self()).


%% -----------------------------------------------------------------------------
%% @doc
%% @end
%% -----------------------------------------------------------------------------
term_to_iolist_([]) ->
    106;

term_to_iolist_({}) ->
    [104, 0];

term_to_iolist_(T) when is_atom(T) ->
    L = atom_to_list(T),
    Len = length(L),
    %% TODO this function uses a DEPRECATED FORMAT!
    %% https://www.erlang.org/doc/apps/erts/erl_ext_dist.html#map_ext
    %% TODO utf-8 atoms
    case Len > 256 of
        false ->
            [115, Len, L];
        true->
            [100, <<Len:16/integer-big>>, L]
    end;

term_to_iolist_(T) when is_binary(T) ->
    Len = byte_size(T),
    [109, <<Len:32/integer-big>>, T];

term_to_iolist_(T) when is_tuple(T) ->
    Len = tuple_size(T),
    case Len > 255 of
        false ->
            [104, Len, [term_to_iolist_(E) || E <- tuple_to_list(T)]];
        true ->
            [104, <<Len:32/integer-big>>, [term_to_iolist_(E) || E <- tuple_to_list(T)]]
    end;

term_to_iolist_(T) when is_list(T) ->
    %% TODO improper lists
    Len = length(T),
    case Len < 64436 andalso lists:all(fun(E) when is_integer(E), E >= 0, E < 256 ->
                                                true;
                                            (_) ->
                                                 false
                                        end, T) of
        true ->
            [107, <<Len:16/integer-big>>, T];
        false ->
            [108, <<Len:32/integer-big>>, [[term_to_iolist_(E) || E <- T]], 106]
    end;

term_to_iolist_(T) when is_map(T) ->
    Len = maps:size(T),
    [116, <<Len:32/integer-big>>, [[term_to_iolist_(K), term_to_iolist_(V)] || {K, V} <- maps:to_list(T)]];
term_to_iolist_(T) when is_reference(T) ->
    case partisan_config:get(ref_encoding, true) of
        false ->
            <<131, Rest/binary>> = term_to_binary(T),
            Rest;
        true ->
            <<131, Rest/binary>> = term_to_binary(
                partisan_remote_ref:from_term(T)
            ),
            Rest
    end;

term_to_iolist_(T) when is_pid(T) ->
    case partisan_config:get(pid_encoding, true) of
        false ->
            <<131, Rest/binary>> = term_to_binary(T),
            Rest;
        true ->
            <<131, Rest/binary>> = term_to_binary(pid(T)),
            Rest
    end;

term_to_iolist_(T) ->
    %% fallback clause
    <<131, Rest/binary>> = term_to_binary(T),
    Rest.




%% -----------------------------------------------------------------------------
%% @private
%% @doc
%% @end
%% -----------------------------------------------------------------------------
-spec pid(pid()) -> partisan_remote_ref:p().

pid(Pid) ->
    Node = erlang:node(Pid),

    case Node == partisan:node() of
        true ->
            %% This is super dangerous.
            case partisan_config:get(register_pid_for_encoding, false) of
                true ->
                    Unique = erlang:unique_integer([monotonic, positive]),

                    Name = case process_info(Pid, registered_name) of
                        {registered_name, OldName} ->
                            ?LOG_DEBUG("unregistering pid: ~p with name: ~p", [Pid, OldName]),

                            %% TODO: Race condition on unregister/register.
                            unregister(OldName),
                            atom_to_list(OldName);
                        [] ->
                            "partisan_registered_name_" ++ integer_to_list(Unique)
                    end,

                    ?LOG_DEBUG("registering pid: ~p as name: ~p at node: ~p", [Pid, Name, Node]),
                    true = erlang:register(list_to_atom(Name), Pid),
                    {partisan_remote_ref, Node, {encoded_name, Name}};
                false ->
                    {partisan_remote_ref, Node, {encoded_pid, pid_to_list(Pid)}}
            end;
        false ->
            %% This is even mmore super dangerous.
            case partisan_config:get(register_pid_for_encoding, false) of
                true ->
                    Unique = erlang:unique_integer([monotonic, positive]),

                    Name = "partisan_registered_name_" ++ integer_to_list(Unique),
                    [_, B, C] = string:split(pid_to_list(Pid), ".", all),
                    RewrittenProcessIdentifier = "<0." ++ B ++ "." ++ C,

                    RegisterFun = fun() ->
                        RewrittenPid = list_to_pid(RewrittenProcessIdentifier),

                        NewName = case process_info(RewrittenPid, registered_name) of
                            {registered_name, OldName} ->
                                ?LOG_DEBUG("unregistering pid: ~p with name: ~p", [Pid, OldName]),

                                %% TODO: Race condition on unregister/register.
                                unregister(OldName),
                                atom_to_list(OldName);
                            [] ->
                                Name
                        end,

                        erlang:register(list_to_atom(NewName), RewrittenPid)
                    end,
                    ?LOG_DEBUG("registering pid: ~p as name: ~p at node: ~p", [Pid, Name, Node]),
                    %% TODO: Race here unless we wait.
                    _ = rpc:call(Node, erlang, spawn, [RegisterFun]),
                    {partisan_remote_ref, Node, {encoded_name, Name}};
                false ->
                    [_, B, C] = string:split(pid_to_list(Pid), ".", all),
                    RewrittenProcessIdentifier = "<0." ++ B ++ "." ++ C,
                    {partisan_remote_ref, Node, {encoded_pid, RewrittenProcessIdentifier}}
            end
    end.


<<<<<<< HEAD
process_forward(ServerRef, Message) ->
    case partisan_config:get(tracing, ?TRACING) of
        true ->
            lager:info("node ~p received message ~p for ~p", [node(), Message, ServerRef]);
        false ->
            ok
    end,

    Node = partisan_peer_service_manager:mynode(),

    try
        case ServerRef of
            {partisan_remote_reference, _, {partisan_registered_name_reference, RegisteredName}} ->
                Name = list_to_atom(RegisteredName),
                Name ! Message;
            {partisan_remote_reference, OtherNode, {partisan_process_reference, ProcessIdentifier}} ->
                % lager:info("process reference is: ~p", [ProcessIdentifier]),

                case split(ProcessIdentifier, ".") of 
                    ["<0",_B,_C] ->
                        Pid = list_to_pid(ProcessIdentifier),

                        case partisan_config:get(tracing, ?TRACING) of
                            true ->
                                lager:info("pid reference is: ~p", [Pid]),

                                case is_process_alive(Pid) of
                                    true ->
                                        ok;
                                    false ->
                                        lager:info("Process ~p is NOT ALIVE for message: ~p", [ServerRef, Message])
                                end;
                            false ->
                                ok
                        end,

                        Pid ! Message;
                    [_,B,C] ->
                        %% Remote written pid from Distributed Erlang.
                        case OtherNode =:= Node of 
                            true ->
                                RewrittenProcessIdentifier = "<0." ++ B ++ "." ++ C,
                                lager:info("rewritten process reference is: ~p", [RewrittenProcessIdentifier]),
                                Pid = list_to_pid(RewrittenProcessIdentifier),
                                lager:info("pid reference is: ~p", [Pid]),
                                Pid ! Message;
                            false ->
                                lager:info("unknown destination, dropping message for process reference: ~p, other_node: ~p, node: ~p, message: ~p", [ProcessIdentifier, OtherNode, Node, Message]),
                                ok
                        end;
                    _ ->
                        lager:info("couldn't deserialize unknown process reference: ~p", [ProcessIdentifier]),
                        ok
                end;
            {partisan_registered_name_reference, RegisteredName} ->
                Pid = list_to_atom(RegisteredName),
                Pid ! Message;
            {partisan_process_reference, ProcessIdentifier} ->
                Pid = list_to_pid(ProcessIdentifier),
                Pid ! Message;
            {global, Name} ->
                Pid = global:whereis_name(Name),
                Pid ! Message;
            {via, Module, Name} ->
                Pid =  Module:whereis_name(Name),
                Pid ! Message;
            _ ->
                ServerRef ! Message,

                case partisan_config:get(tracing, ?TRACING) of
                    true ->
                        case is_pid(ServerRef) of
                            true ->
                                case is_process_alive(ServerRef) of
                                    true ->
                                        ok;
                                    false ->
                                        lager:info("Process ~p is NOT ALIVE.", [ServerRef])
                                end;
                            false ->
                                case whereis(ServerRef) of
                                    undefined ->
                                        lager:info("Process ~p is NOT ALIVE.", [ServerRef]);
                                    Pid ->
                                        case is_process_alive(Pid) of
                                            true ->
                                                ok;
                                            false ->
                                                lager:info("Process ~p is NOT ALIVE.", [ServerRef])
                                        end
                                end
                        end;
                    false ->
                        ok
                end
        end
    catch
        _:Error ->
            lager:info("Error forwarding message ~p to process ~p: ~p", [Message, ServerRef, Error])
    end.
=======
>>>>>>> 0072a9fa

<|MERGE_RESOLUTION|>--- conflicted
+++ resolved
@@ -543,107 +543,4 @@
     end.
 
 
-<<<<<<< HEAD
-process_forward(ServerRef, Message) ->
-    case partisan_config:get(tracing, ?TRACING) of
-        true ->
-            lager:info("node ~p received message ~p for ~p", [node(), Message, ServerRef]);
-        false ->
-            ok
-    end,
-
-    Node = partisan_peer_service_manager:mynode(),
-
-    try
-        case ServerRef of
-            {partisan_remote_reference, _, {partisan_registered_name_reference, RegisteredName}} ->
-                Name = list_to_atom(RegisteredName),
-                Name ! Message;
-            {partisan_remote_reference, OtherNode, {partisan_process_reference, ProcessIdentifier}} ->
-                % lager:info("process reference is: ~p", [ProcessIdentifier]),
-
-                case split(ProcessIdentifier, ".") of 
-                    ["<0",_B,_C] ->
-                        Pid = list_to_pid(ProcessIdentifier),
-
-                        case partisan_config:get(tracing, ?TRACING) of
-                            true ->
-                                lager:info("pid reference is: ~p", [Pid]),
-
-                                case is_process_alive(Pid) of
-                                    true ->
-                                        ok;
-                                    false ->
-                                        lager:info("Process ~p is NOT ALIVE for message: ~p", [ServerRef, Message])
-                                end;
-                            false ->
-                                ok
-                        end,
-
-                        Pid ! Message;
-                    [_,B,C] ->
-                        %% Remote written pid from Distributed Erlang.
-                        case OtherNode =:= Node of 
-                            true ->
-                                RewrittenProcessIdentifier = "<0." ++ B ++ "." ++ C,
-                                lager:info("rewritten process reference is: ~p", [RewrittenProcessIdentifier]),
-                                Pid = list_to_pid(RewrittenProcessIdentifier),
-                                lager:info("pid reference is: ~p", [Pid]),
-                                Pid ! Message;
-                            false ->
-                                lager:info("unknown destination, dropping message for process reference: ~p, other_node: ~p, node: ~p, message: ~p", [ProcessIdentifier, OtherNode, Node, Message]),
-                                ok
-                        end;
-                    _ ->
-                        lager:info("couldn't deserialize unknown process reference: ~p", [ProcessIdentifier]),
-                        ok
-                end;
-            {partisan_registered_name_reference, RegisteredName} ->
-                Pid = list_to_atom(RegisteredName),
-                Pid ! Message;
-            {partisan_process_reference, ProcessIdentifier} ->
-                Pid = list_to_pid(ProcessIdentifier),
-                Pid ! Message;
-            {global, Name} ->
-                Pid = global:whereis_name(Name),
-                Pid ! Message;
-            {via, Module, Name} ->
-                Pid =  Module:whereis_name(Name),
-                Pid ! Message;
-            _ ->
-                ServerRef ! Message,
-
-                case partisan_config:get(tracing, ?TRACING) of
-                    true ->
-                        case is_pid(ServerRef) of
-                            true ->
-                                case is_process_alive(ServerRef) of
-                                    true ->
-                                        ok;
-                                    false ->
-                                        lager:info("Process ~p is NOT ALIVE.", [ServerRef])
-                                end;
-                            false ->
-                                case whereis(ServerRef) of
-                                    undefined ->
-                                        lager:info("Process ~p is NOT ALIVE.", [ServerRef]);
-                                    Pid ->
-                                        case is_process_alive(Pid) of
-                                            true ->
-                                                ok;
-                                            false ->
-                                                lager:info("Process ~p is NOT ALIVE.", [ServerRef])
-                                        end
-                                end
-                        end;
-                    false ->
-                        ok
-                end
-        end
-    catch
-        _:Error ->
-            lager:info("Error forwarding message ~p to process ~p: ~p", [Message, ServerRef, Error])
-    end.
-=======
->>>>>>> 0072a9fa
-
+
