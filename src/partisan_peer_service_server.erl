%% -------------------------------------------------------------------
%%
%% Copyright (c) 2016 Christopher Meiklejohn.  All Rights Reserved.
%%
%% This file is provided to you under the Apache License,
%% Version 2.0 (the "License"); you may not use this file
%% except in compliance with the License.  You may obtain
%% a copy of the License at
%%
%%   http://www.apache.org/licenses/LICENSE-2.0
%%
%% Unless required by applicable law or agreed to in writing,
%% software distributed under the License is distributed on an
%% "AS IS" BASIS, WITHOUT WARRANTIES OR CONDITIONS OF ANY
%% KIND, either express or implied.  See the License for the
%% specific language governing permissions and limitations
%% under the License.
%%
%% -------------------------------------------------------------------

-module(partisan_peer_service_server).
-author("Christopher S. Meiklejohn <christopher.meiklejohn@gmail.com>").

-include("partisan.hrl").
-include("partisan_logger.hrl").
-include("partisan_peer_socket.hrl").

-behaviour(acceptor).
-behaviour(gen_server).

%% acceptor api
-export([acceptor_init/3,
         acceptor_continue/3,
         acceptor_terminate/2]).

%% gen_server callbacks
-export([init/1,
         handle_call/3,
         handle_cast/2,
         handle_info/2,
         terminate/2,
         code_change/3]).

-record(state, {
          socket :: partisan_peer_socket:connection(),
          ref :: reference()
         }).

-type state_t() :: #state{}.

acceptor_init(_SockName, LSocket, []) ->
    %% monitor listen socket to gracefully close when it closes
    MRef = monitor(port, LSocket),
    {ok, MRef}.

acceptor_continue(_PeerName, Socket0, MRef) ->
    put({?MODULE, ingress_delay}, partisan_config:get(ingress_delay, 0)),
    Socket = partisan_peer_socket:accept(Socket0),
    send_message(Socket, {hello, partisan:node()}),
    gen_server:enter_loop(?MODULE, [], #state{socket=Socket, ref=MRef}).

acceptor_terminate(Reason, _) ->
    %% Something went wrong. Either the acceptor_pool is terminating
    %% or the accept failed.
    exit(Reason).

%% gen_server api

init(_) ->
    {stop, acceptor}.

handle_call(Req, _, State) ->
    {stop, {bad_call, Req}, State}.

handle_cast(Req, State) ->
    {stop, {bad_cast, Req}, State}.

handle_info({Tag, _RawSocket, Data}, State=#state{socket=Socket}) when ?DATA_MSG(Tag) ->
<<<<<<< HEAD
    case partisan_config:get(tracing, ?TRACING) of
        true ->
            lager:info("Received data from socket: ~p", [decode(Data)]);
        false ->
            ok
    end,
=======
    Decoded = decode(Data),
    ?LOG_TRACE("Received data from socket: ~p", [Decoded]),
>>>>>>> 0072a9fa

    case get({?MODULE, ingress_delay}) of
        0 ->
            ok;
        Other ->
            timer:sleep(Other)
    end,
    handle_message(decode(Data), State),
    ok = partisan_peer_socket:setopts(Socket, [{active, once}]),
    {noreply, State};
handle_info({Tag, _RawSocket, Reason}, State=#state{socket=Socket}) when ?ERROR_MSG(Tag) ->
    ?LOG_ERROR(#{
        description => "Connection socket error, closing",
        socket => Socket,
        reason => Reason
    }),
    {stop, Reason, State};
handle_info({Tag, _RawSocket}, State=#state{socket=Socket}) when ?CLOSED_MSG(Tag) ->
    ?LOG_TRACE("Connection socket ~p has been remotely closed", [Socket]),

    {stop, normal, State};
handle_info({'DOWN', MRef, port, _, _}, State=#state{ref=MRef}) ->
    %% Listen socket closed
    {stop, normal, State};
handle_info(_, State) ->
    {noreply, State}.

terminate(_, #state{socket=Socket}) ->
    ok = partisan_peer_socket:close(Socket),
    ok.

%% @private
-spec code_change(term() | {down, term()}, state_t(), term()) ->
                         {ok, state_t()}.
code_change(_OldVsn, State, _Extra) ->
    {ok, State}.

%%%===================================================================
%%% Internal functions
%%%===================================================================

handle_message({hello, Node},
               #state{socket=Socket}) ->
    %% Get our tag, if set.
    Tag = partisan_config:get(tag, undefined),

    %% Store node in the process dictionary.
    put({?MODULE, peer}, Node),

    %% Connect the node with Distributed Erlang, just for now for
    %% control messaging in the test suite execution.
    case maybe_connect_disterl(Node) of
        ok ->
            %% Send our state to the remote service, in case they want
            %% it to bootstrap.
            Manager = partisan_peer_service:manager(),
            {ok, LocalState} = Manager:get_local_state(),
            send_message(Socket, {state, Tag, LocalState}),
            ok;
        error ->
            ?LOG_INFO(#{description => "Node could not be connected."}),
            send_message(Socket, {hello, {error, pang}}),
            ok
    end;
handle_message(Message, _State) ->
    Peer = get({?MODULE, peer}),

    ?LOG_TRACE("Received message from peer ~p: ~p", [Peer, Message]),

    Manager = partisan_peer_service:manager(),
    Manager:receive_message(Peer, Message),

    ?LOG_TRACE("Dispatched ~p to manager.", [Message]),

    ok.

%% @private
send_message(Socket, Message) ->
    EncodedMessage = encode(Message),
    partisan_peer_socket:send(Socket, EncodedMessage).

%% @private
encode(Message) ->
    term_to_binary(Message).

%% @private
decode(Message) ->
    binary_to_term(Message).

%% @private
maybe_connect_disterl(Node) ->
    case partisan_config:get(connect_disterl, false) of
        true ->
            case net_adm:ping(Node) of
                pong ->
                    ok;
                pang ->
                    error
            end;
        false ->
            ok
    end.
<|MERGE_RESOLUTION|>--- conflicted
+++ resolved
@@ -76,17 +76,8 @@
     {stop, {bad_cast, Req}, State}.
 
 handle_info({Tag, _RawSocket, Data}, State=#state{socket=Socket}) when ?DATA_MSG(Tag) ->
-<<<<<<< HEAD
-    case partisan_config:get(tracing, ?TRACING) of
-        true ->
-            lager:info("Received data from socket: ~p", [decode(Data)]);
-        false ->
-            ok
-    end,
-=======
     Decoded = decode(Data),
     ?LOG_TRACE("Received data from socket: ~p", [Decoded]),
->>>>>>> 0072a9fa
 
     case get({?MODULE, ingress_delay}) of
         0 ->
@@ -140,7 +131,7 @@
     %% control messaging in the test suite execution.
     case maybe_connect_disterl(Node) of
         ok ->
-            %% Send our state to the remote service, in case they want
+            %% Send our state to the remote service, incase they want
             %% it to bootstrap.
             Manager = partisan_peer_service:manager(),
             {ok, LocalState} = Manager:get_local_state(),
