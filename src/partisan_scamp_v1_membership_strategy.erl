--- conflicted
+++ resolved
@@ -146,16 +146,7 @@
     OutgoingSubscriptionMessages = case Difference > (?PERIODIC_INTERVAL * ?SCAMP_MESSAGE_WINDOW) of
         true ->
             %% Node is isolated.
-<<<<<<< HEAD
-            case partisan_config:get(tracing, ?TRACING) of 
-                true ->
-                    lager:info("~p: Node is possibly isolated.", [node()]);
-                false ->
-                    ok
-            end,
-=======
             ?LOG_TRACE("~p: Node is possibily isolated.", [node()]),
->>>>>>> 0072a9fa
 
             Myself = myself(),
 
