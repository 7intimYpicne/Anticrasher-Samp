%% -------------------------------------------------------------------
%%
%% Copyright (c) 2017 Christopher S. Meiklejohn.  All Rights Reserved.
%%
%% This file is provided to you under the Apache License,
%% Version 2.0 (the "License"); you may not use this file
%% except in compliance with the License.  You may obtain
%% a copy of the License at
%%
%%   http://www.apache.org/licenses/LICENSE-2.0
%%
%% Unless required by applicable law or agreed to in writing,
%% software distributed under the License is distributed on an
%% "AS IS" BASIS, WITHOUT WARRANTIES OR CONDITIONS OF ANY
%% KIND, either express or implied.  See the License for the
%% specific language governing permissions and limitations
%% under the License.
%%
%% -------------------------------------------------------------------

-module(partisan_causality_backend).
-author("Christopher S. Meiklejohn <christopher.meiklejohn@gmail.com>").

-behaviour(gen_server).

-include("partisan_logger.hrl").


%% API
-export([start_link/1,
         emit/4,
         reemit/2,
         receive_message/2,
         set_delivery_fun/2,
         is_causal_message/1]).

%% gen_server callbacks
-export([init/1,
         handle_call/3,
         handle_cast/2,
         handle_info/2,
         terminate/2,
         code_change/3]).

-record(state, {
    name                ::  atom(),
    label               ::  atom(),
    my_node             ::  node(),
    local_clock,
    order_buffer,
    buffered_messages,
    delivery_fun,
    storage
}).

%%%===================================================================
%%% API
%%%===================================================================

%% @doc Same as start_link([]).
start_link(Label) ->
    Name = generate_name(Label),
    gen_server:start_link({local, Name}, ?MODULE, [Label], []).

reemit(Label, {_CausalLabel, LocalClock}) ->
    Name = generate_name(Label),
    gen_server:call(Name, {reemit, LocalClock}, infinity).

emit(Label, Node, ServerRef, Message) ->
    Name = generate_name(Label),
    gen_server:call(Name, {emit, Node, ServerRef, Message}, infinity).

receive_message(Label, Message) ->
    Name = generate_name(Label),
    gen_server:call(Name, {receive_message, Message}, infinity).

set_delivery_fun(Label, DeliveryFun) ->
    Name = generate_name(Label),
    gen_server:call(Name, {set_delivery_fun, DeliveryFun}, infinity).

%%%===================================================================
%%% gen_server callbacks
%%%===================================================================

%% @private
init([Label]) ->
    %% Figure out who we are.
    MyNode = partisan:node(),

    %% Generate a local clock that's used to track local dependencies.
    LocalClock = partisan_vclock:fresh(),

    %% Initiaize order buffer.
    OrderBuffer = orddict:new(),

    %% Generate message buffer.
    BufferedMessages = [],

    %% Schedule delivery attempts.
    schedule_delivery(Label),

    %% Get generated name.
    Name = generate_name(Label),

    %% Open the storage backend.
    Storage = ets:new(Name, [named_table]),

    %% Start server.
    {ok, #state{
        name = Name,
        my_node = MyNode,
        label = Label,
        local_clock = LocalClock,
        order_buffer = OrderBuffer,
        buffered_messages = BufferedMessages,
        storage = Storage
    }}.

%% Generate a message identifier and a payload to be transmitted on the wire.
handle_call({reemit, LocalClock},
            _From,
            #state{storage=Storage}=State) ->
    %% Lookup previously emitted message and return it's clock and message.
    [{LocalClock, CausalMessage}] = ets:lookup(Storage, LocalClock),

    {reply, {ok, LocalClock, CausalMessage}, State};

%% Generate a message identifier and a payload to be transmitted on the wire.
handle_call({emit, Node, ServerRef, Message},
            _From,
            #state{storage=Storage,
                   my_node=MyNode,
                   label=Label,
                   local_clock=LocalClock0,
                   order_buffer=OrderBuffer0}=State0) ->
    %% Bump our local clock.
    LocalClock = partisan_vclock:increment(MyNode, LocalClock0),

    %% Only transmit order buffer containing single clock.
    FilteredOrderBuffer = orddict:filter(fun(Key, _Value) -> Key =:= Node end, OrderBuffer0),

    %% Return the message to be transmitted.
    CausalMessage = {causal, Label, Node, ServerRef, FilteredOrderBuffer, LocalClock, Message},

    %% Update the order buffer with node and message clock.
    OrderBuffer = orddict:store(Node, LocalClock, OrderBuffer0),

    %% Every time we omit a message, store the clock and message so we can regenerate the message.
    true = ets:insert(Storage, {LocalClock, CausalMessage}),

    ?LOG_DEBUG(#{
        description => "Emitting message",
        clock => LocalClock
    }),

    State = State0#state{local_clock=LocalClock, order_buffer=OrderBuffer},

<<<<<<< HEAD
=======
    {reply, {ok, LocalClock, CausalMessage}, State};

>>>>>>> 0072a9fa
%% Receive a causal message off the wire; deliver or not depending on whether or not
%% the causal dependencies have been satisfied.
handle_call({receive_message, {causal, Label, _Node, _ServerRef, _IncomingOrderBuffer, MessageClock, _Message}=FullMessage},
            _From,
            #state{label=Label, buffered_messages=BufferedMessages0}=State0) ->
    %% Add to the buffer and try to deliver.
    ?LOG_DEBUG(#{
        description => "Received message, inserting into buffer.",
        message => MessageClock
    }),

    BufferedMessages = BufferedMessages0 ++ [FullMessage],
    State = lists:foldl(fun(M, S) -> internal_receive_message(M, S) end, State0#state{buffered_messages=BufferedMessages}, BufferedMessages),

    %% Write state to disk.
    write_state(State),

    {reply, ok, State};

handle_call({set_delivery_fun, DeliveryFun}, _From, State) ->
    {reply, ok, State#state{delivery_fun=DeliveryFun}};

handle_call(_Msg, _From, State) ->
    {reply, ok, State}.

%% @private
handle_cast(_Msg, State) ->
    {noreply, State}.

%% @private
handle_info(deliver, #state{buffered_messages=BufferedMessages, label=Label}=State0) ->
    State = lists:foldl(fun(M, S) -> internal_receive_message(M, S) end, State0, BufferedMessages),

    %% Write state to disk.
    write_state(State),

    %% Schedule next set of deliveries.
    schedule_delivery(Label),

    {noreply, State};
handle_info(_Msg, State) ->
    {noreply, State}.

%% @private
terminate(_Reason, _State) ->
    ok.

%% @private
code_change(_OldVsn, State, _Extra) ->
    {ok, State}.

%%%===================================================================
%%% Internal functions
%%%===================================================================

%% @private
deliver(#state{my_node=MyNode, local_clock=LocalClock, order_buffer=OrderBuffer, delivery_fun=DeliveryFun}=State0,
        IncomingOrderBuffer, MessageClock, ServerRef, Message) ->
    %% Merge order buffers.
    MergeFun = fun(_Key, Value1, Value2) ->
        partisan_vclock:merge([Value1, Value2])
    end,
    orddict:merge(MergeFun, IncomingOrderBuffer, OrderBuffer),

    %% Merge clocks.
    MergedLocalClock = partisan_vclock:merge([LocalClock, MessageClock]),

    %% Advance our clock.
    IncrementedLocalClock = partisan_vclock:increment(MyNode, MergedLocalClock),

    %% Deliver the actual message.
    case DeliveryFun of
        undefined ->
            try
                partisan_peer_service_manager:process_forward(ServerRef, Message)
            catch
                _:Reason ->
                    ?LOG_DEBUG(#{
                        description => "Error forwarding message to process",
                        reason => Reason,
                        message => Message,
                        process => ServerRef
                    })
            end;
        DeliveryFun ->
            DeliveryFun(ServerRef, Message)
    end,

    %% Write and return updated state.
    State = State0#state{local_clock=IncrementedLocalClock},
    write_state(State),
    State.

%% @private
schedule_delivery(Label) ->
    Interval = partisan_config:get(redelivery_interval, 1000),
    Name = generate_name(Label),
    erlang:send_after(Interval, Name, deliver).

%% @private
internal_receive_message({causal, _Label, _Node, ServerRef, IncomingOrderBuffer, MessageClock, Message}=FullMessage,
                         #state{my_node=MyNode, local_clock=LocalClock, buffered_messages=BufferedMessages}=State0) ->
    ?LOG_DEBUG(#{
        description => "Attempting delivery of messages",
        messages => MessageClock
    }),

    case orddict:find(MyNode, IncomingOrderBuffer) of
        %% No dependencies.
        error ->
            ?LOG_DEBUG(#{
                description => "Message has no dependencies, delivering",
                messages => MessageClock
            }),
            deliver(State0#state{buffered_messages=BufferedMessages -- [FullMessage]}, IncomingOrderBuffer, MessageClock, ServerRef, Message);
        %% Dependencies.
        {ok, DependencyClock} ->
            case partisan_vclock:dominates(LocalClock, DependencyClock) of
                %% Dependencies met.
                true ->
                    ?LOG_DEBUG(#{
                        description => "Message dependencies met, delivering",
                        messages => MessageClock
                    }),
                    deliver(State0#state{buffered_messages=BufferedMessages -- [FullMessage]}, IncomingOrderBuffer, MessageClock, ServerRef, Message);
                %% Dependencies NOT met.
                false ->
                    %% Buffer, for later delivery.
                    ?LOG_DEBUG(#{
                        description => "Message dependencies NOT met, delivering",
                        messages => MessageClock,
                        dependencies => DependencyClock
                    }),
                    State0#state{buffered_messages=BufferedMessages}
            end
    end.

%% @private
generate_name(Label) ->
    list_to_atom(atom_to_list(?MODULE) ++ "_" ++ atom_to_list(Label)).

%% @private
write_state(#state{storage=Storage}=State) ->
    true = ets:insert(Storage, {state, State}),
    State.

%% @doc Determine is a message is being sent with causal delivery or not.
is_causal_message({causal, _Label, _Node, _ServerRef, _IncomingOrderBuffer, _MessageClock, _Message}) ->
    true;
is_causal_message(_) ->
    false.<|MERGE_RESOLUTION|>--- conflicted
+++ resolved
@@ -155,11 +155,8 @@
 
     State = State0#state{local_clock=LocalClock, order_buffer=OrderBuffer},
 
-<<<<<<< HEAD
-=======
     {reply, {ok, LocalClock, CausalMessage}, State};
 
->>>>>>> 0072a9fa
 %% Receive a causal message off the wire; deliver or not depending on whether or not
 %% the causal dependencies have been satisfied.
 handle_call({receive_message, {causal, Label, _Node, _ServerRef, _IncomingOrderBuffer, MessageClock, _Message}=FullMessage},
