%%
%% %CopyrightBegin%
%%
%% Copyright Ericsson AB 1996-2017. All Rights Reserved.
%%
%% Licensed under the Apache License, Version 2.0 (the "License");
%% you may not use this file except in compliance with the License.
%% You may obtain a copy of the License at
%%
%%     http://www.apache.org/licenses/LICENSE-2.0
%%
%% Unless required by applicable law or agreed to in writing, software
%% distributed under the License is distributed on an "AS IS" BASIS,
%% WITHOUT WARRANTIES OR CONDITIONS OF ANY KIND, either express or implied.
%% See the License for the specific language governing permissions and
%% limitations under the License.
%%
%% %CopyrightEnd%
%%
-module(partisan_gen_server).

%%%
%%% NOTE: If init_ack() return values are modified, see comment
%%%       above monitor_return() in gen.erl!
%%%

-include("partisan_logger.hrl").

%%% ---------------------------------------------------
%%%
%%% The idea behind THIS server is that the user module
%%% provides (different) functions to handle different
%%% kind of inputs.
%%% If the Parent process terminates the Module:terminate/2
%%% function is called.
%%%
%%% The user module should export:
%%%
%%%   init(Args)
%%%     ==> {ok, State}
%%%         {ok, State, Timeout}
%%%         ignore
%%%         {stop, Reason}
%%%
%%%   handle_call(Msg, {From, Tag}, State)
%%%
%%%    ==> {reply, Reply, State}
%%%        {reply, Reply, State, Timeout}
%%%        {noreply, State}
%%%        {noreply, State, Timeout}
%%%        {stop, Reason, Reply, State}
%%%              Reason = normal | shutdown | Term terminate(State) is called
%%%
%%%   handle_cast(Msg, State)
%%%
%%%    ==> {noreply, State}
%%%        {noreply, State, Timeout}
%%%        {stop, Reason, State}
%%%              Reason = normal | shutdown | Term terminate(State) is called
%%%
%%%   handle_info(Info, State) Info is e.g. {'EXIT', P, R}, {nodedown, N}, ...
%%%
%%%    ==> {noreply, State}
%%%        {noreply, State, Timeout}
%%%        {stop, Reason, State}
%%%              Reason = normal | shutdown | Term, terminate(State) is called
%%%
%%%   terminate(Reason, State) Let the user module clean up
%%%        always called when server terminates
%%%
%%%    ==> ok
%%%
%%%
%%% The work flow (of the server) can be described as follows:
%%%
%%%   User module                          Generic
%%%   -----------                          -------
%%%     start            ----->             start
%%%     init             <-----              .
%%%
%%%                                         loop
%%%     handle_call      <-----              .
%%%                      ----->             reply
%%%
%%%     handle_cast      <-----              .
%%%
%%%     handle_info      <-----              .
%%%
%%%     terminate        <-----              .
%%%
%%%                      ----->             reply
%%%
%%%
%%% ---------------------------------------------------

%% API
-export([start/3, start/4,
     start_link/3, start_link/4,
    start_monitor/3, start_monitor/4,
     stop/1, stop/3,
     call/2, call/3,
         send_request/2, wait_response/2,
         receive_response/2, check_response/2,
     cast/2, reply/2,
     abcast/2, abcast/3,
     multi_call/2, multi_call/3, multi_call/4,
     enter_loop/3, enter_loop/4, enter_loop/5, wake_hib/6]).

%% System exports
-export([system_continue/3,
     system_terminate/4,
     system_code_change/4,
     system_get_state/1,
     system_replace_state/2,
     format_status/2]).

%% logger callback
-export([format_log/1, format_log/2]).

%% Internal exports
-export([init_it/6]).

-define(
   STACKTRACE(),
   element(2, erlang:process_info(self(), current_stacktrace))).

-ifdef(OTP_RELEASE).
-define(get_log(Debug), sys:get_log(Debug)).
-else.
-define(get_log(Debug), sys:get_debug(log, Debug, [])).
-endif.

-type server_ref() ::
    pid()
  | (LocalName :: atom())
  | {Name :: atom(), Node :: atom()}
  | {'global', GlobalName :: term()}
  | {'via', RegMod :: module(), ViaName :: term()}.

-type request_id() :: term().

%%%=========================================================================
%%%  API
%%%=========================================================================

-callback init(Args :: term()) ->
    {ok, State :: term()} | {ok, State :: term(), timeout() | hibernate} |
    {stop, Reason :: term()} | ignore.
-callback handle_call(Request :: term(), From :: {pid(), Tag :: term()},
                      State :: term()) ->
    {reply, Reply :: term(), NewState :: term()} |
    {reply, Reply :: term(), NewState :: term(), timeout() | hibernate} |
    {noreply, NewState :: term()} |
    {noreply, NewState :: term(), timeout() | hibernate} |
    {stop, Reason :: term(), Reply :: term(), NewState :: term()} |
    {stop, Reason :: term(), NewState :: term()}.
-callback handle_cast(Request :: term(), State :: term()) ->
    {noreply, NewState :: term()} |
    {noreply, NewState :: term(), timeout() | hibernate} |
    {stop, Reason :: term(), NewState :: term()}.
-callback handle_info(Info :: timeout | term(), State :: term()) ->
    {noreply, NewState :: term()} |
    {noreply, NewState :: term(), timeout() | hibernate} |
    {stop, Reason :: term(), NewState :: term()}.
-callback terminate(Reason :: (normal | shutdown | {shutdown, term()} |
                               term()),
                    State :: term()) ->
    term().
-callback code_change(OldVsn :: (term() | {down, term()}), State :: term(),
                      Extra :: term()) ->
    {ok, NewState :: term()} | {error, Reason :: term()}.
-callback format_status(Opt, StatusData) -> Status when
      Opt :: 'normal' | 'terminate',
      StatusData :: [PDict | State],
      PDict :: [{Key :: term(), Value :: term()}],
      State :: term(),
      Status :: term().

-optional_callbacks(
    [handle_info/2, terminate/2, code_change/3, format_status/2]).

%%%  -----------------------------------------------------------------
%%% Starts a generic server.
%%% start(Mod, Args, Options)
%%% start(Name, Mod, Args, Options)
%%% start_link(Mod, Args, Options)
%%% start_link(Name, Mod, Args, Options) where:
%%%    Name ::= {local, atom()} | {global, term()} | {via, atom(), term()}
%%%    Mod  ::= atom(), callback module implementing the 'real' server
%%%    Args ::= term(), init arguments (to Mod:init/1)
%%%    Options ::= [{timeout, Timeout} | {debug, [Flag]} |{channel, Channel}]
%%%      Flag ::= trace | log | {logfile, File} | statistics | debug
%%%          (debug == log && statistics)
%%% Returns: {ok, Pid} |
%%%          {error, {already_started, Pid}} |
%%%          {error, Reason}
%%% -----------------------------------------------------------------
start(Mod, Args, Options) ->
    partisan_gen:start(?MODULE, nolink, Mod, Args, Options).

start(Name, Mod, Args, Options) ->
    partisan_gen:start(?MODULE, nolink, Name, Mod, Args, Options).

start_link(Mod, Args, Options) ->
    partisan_gen:start(?MODULE, link, Mod, Args, Options).

start_link(Name, Mod, Args, Options) ->
    partisan_gen:start(?MODULE, link, Name, Mod, Args, Options).

start_monitor(Mod, Args, Options) ->
    partisan_gen:start(?MODULE, monitor, Mod, Args, Options).

start_monitor(Name, Mod, Args, Options) ->
    partisan_gen:start(?MODULE, monitor, Name, Mod, Args, Options).


%% -----------------------------------------------------------------
%% Stop a generic server and wait for it to terminate.
%% If the server is located at another node, that node will
%% be monitored.
%% -----------------------------------------------------------------
stop(Name) ->
    partisan_gen:stop(Name).

stop(Name, Reason, Timeout) ->
    partisan_gen:stop(Name, Reason, Timeout).

%% -----------------------------------------------------------------
%% Make a call to a generic server.
%% If the server is located at another node, that node will
%% be monitored.
%% If the client is trapping exits and is linked server termination
%% is handled here (? Shall we do that here (or rely on timeouts) ?).
%% -----------------------------------------------------------------
call(Name, Request) ->
    ?LOG_DEBUG(#{
        description => "Making call",
        to => Name
    }),
    case catch partisan_gen:call(Name, '$gen_call', Request) of
    {ok,Res} ->
        Res;
    {'EXIT',Reason} ->
        exit({Reason, {?MODULE, call, [Name, Request]}})
    end.

call(Name, Request, Timeout) ->
    ?LOG_DEBUG(#{
        description => "Making call",
        to => Name
    }),
    case catch partisan_gen:call(Name, '$gen_call', Request, Timeout) of
    {ok,Res} ->
        Res;
    {'EXIT',Reason} ->
        exit({Reason, {?MODULE, call, [Name, Request, Timeout]}})
    end.

%% -----------------------------------------------------------------
%% Send a request to a generic server and return a Key which should be
%% used with wait_response/2 or check_response/2 to fetch the
%% result of the request.

-spec send_request(Name::server_ref(), Request::term()) -> request_id().
send_request(Name, Request) ->
    partisan_gen:send_request(Name, '$gen_call', Request).

-spec wait_response(RequestId::request_id(), timeout()) ->
        {reply, Reply::term()} | 'timeout' | {error, {Reason::term(), server_ref()}}.
wait_response(RequestId, Timeout) ->
    partisan_gen:wait_response(RequestId, Timeout).

-spec receive_response(RequestId::request_id(), timeout()) ->
        {reply, Reply::term()} | 'timeout' | {error, {Reason::term(), server_ref()}}.
receive_response(RequestId, Timeout) ->
    partisan_gen:receive_response(RequestId, Timeout).

-spec check_response(Msg::term(), RequestId::request_id()) ->
        {reply, Reply::term()} | 'no_reply' | {error, {Reason::term(), server_ref()}}.
check_response(Msg, RequestId) ->
    partisan_gen:check_response(Msg, RequestId).

%% -----------------------------------------------------------------
%% Make a cast to a generic server.
%% -----------------------------------------------------------------
cast({global,Name}, Request) ->
    catch global:send(Name, cast_msg(Request)),
    ok;
cast({via, Mod, Name}, Request) ->
    catch Mod:send(Name, cast_msg(Request)),
    ok;
cast({Name,Node}=Dest, Request) when is_atom(Name), is_atom(Node) ->
    do_cast(Dest, Request);
cast(Dest, Request) when is_atom(Dest) ->
    do_cast(Dest, Request);
cast(Dest, Request) when is_pid(Dest) ->
    do_cast(Dest, Request);
cast(EncodedRef, Request) ->
    do_cast(EncodedRef, Request).

do_cast(Dest, Request) ->
    do_send(Dest, cast_msg(Request)),
    ok.

cast_msg(Request) -> {'$gen_cast',Request}.

%% -----------------------------------------------------------------
%% Send a reply to the client.
%% -----------------------------------------------------------------
reply(From, Reply) ->
    ?LOG_DEBUG(#{
        description => "Reply called",
        to => From,
        reply => Reply
    }),
    partisan_gen:reply(From, Reply).

%% -----------------------------------------------------------------
%% Asynchronous broadcast, returns nothing, it's just send 'n' pray
%%-----------------------------------------------------------------
abcast(Name, Request) when is_atom(Name) ->
    do_abcast([partisan:node() | partisan:nodes()], Name, cast_msg(Request)).

abcast(Nodes, Name, Request) when is_list(Nodes), is_atom(Name) ->
    do_abcast(Nodes, Name, cast_msg(Request)).

do_abcast([Node|Nodes], Name, Msg) when is_atom(Node) ->
    do_send({Name,Node},Msg),
    do_abcast(Nodes, Name, Msg);
do_abcast([], _,_) -> abcast.

%%% -----------------------------------------------------------------
%%% Make a call to servers at several nodes.
%%% Returns: {[Replies],[BadNodes]}
%%% A Timeout can be given
%%%
%%% A middleman process is used in case late answers arrives after
%%% the timeout. If they would be allowed to glog the callers message
%%% queue, it would probably become confused. Late answers will
%%% now arrive to the terminated middleman and so be discarded.
%%% -----------------------------------------------------------------
multi_call(Name, Req)
  when is_atom(Name) ->
    do_multi_call([partisan:node() | partisan:nodes()], Name, Req, infinity).

multi_call(Nodes, Name, Req)
  when is_list(Nodes), is_atom(Name) ->
    do_multi_call(Nodes, Name, Req, infinity).

multi_call(Nodes, Name, Req, infinity) ->
    do_multi_call(Nodes, Name, Req, infinity);
multi_call(Nodes, Name, Req, Timeout)
  when is_list(Nodes), is_atom(Name), is_integer(Timeout), Timeout >= 0 ->
    do_multi_call(Nodes, Name, Req, Timeout).


%%-----------------------------------------------------------------
%% enter_loop(Mod, Options, State, <ServerName>, <TimeOut>) ->_
%%
%% Description: Makes an existing process into a partisan_gen_server.
%%              The calling process will enter the partisan_gen_server receive
%%              loop and become a partisan_gen_server process.
%%              The process *must* have been started using one of the
%%              start functions in proc_lib, see proc_lib(3).
%%              The user is responsible for any initialization of the
%%              process, including registering a name for it.
%%-----------------------------------------------------------------
enter_loop(Mod, Options, State) ->
    enter_loop(Mod, Options, State, self(), infinity).

enter_loop(Mod, Options, State, ServerName = {Scope, _})
  when Scope == local; Scope == global ->
    enter_loop(Mod, Options, State, ServerName, infinity);

enter_loop(Mod, Options, State, ServerName = {via, _, _}) ->
    enter_loop(Mod, Options, State, ServerName, infinity);

enter_loop(Mod, Options, State, Timeout) ->
    enter_loop(Mod, Options, State, self(), Timeout).

enter_loop(Mod, Options, State, ServerName, Timeout) ->
    Name = partisan_gen:get_proc_name(ServerName),
    Parent = partisan_gen:get_parent(),
    Debug = partisan_gen:debug_options(Name, Options),
    HibernateAfterTimeout = partisan_gen:hibernate_after(Options),
    loop(Parent, Name, State, Mod, Timeout, HibernateAfterTimeout, Debug).

%%%========================================================================
%%% Gen-callback functions
%%%========================================================================

%%% ---------------------------------------------------
%%% Initiate the new process.
%%% Register the name using the Rfunc function
%%% Calls the Mod:init/Args function.
%%% Finally an acknowledge is sent to Parent and the main
%%% loop is entered.
%%% ---------------------------------------------------
init_it(Starter, self, Name, Mod, Args, Options) ->
    init_it(Starter, self(), Name, Mod, Args, Options);
init_it(Starter, Parent, Name0, Mod, Args, Options) ->
    Name = partisan_gen:name(Name0),
    Debug = partisan_gen:debug_options(Name, Options),
    HibernateAfterTimeout = partisan_gen:hibernate_after(Options),

    case init_it(Mod, Args) of
    {ok, {ok, State}} ->
        proc_lib:init_ack(Starter, {ok, self()}),
        loop(Parent, Name, State, Mod, infinity, HibernateAfterTimeout, Debug);
    {ok, {ok, State, TimeoutHibernateOrContinue}} ->
        proc_lib:init_ack(Starter, {ok, self()}),
        loop(Parent, Name, State, Mod, TimeoutHibernateOrContinue,
             HibernateAfterTimeout, Debug);
    {ok, {stop, Reason}} ->
        %% For consistency, we must make sure that the
        %% registered name (if any) is unregistered before
        %% the parent process is notified about the failure.
        %% (Otherwise, the parent process could get
        %% an 'already_started' error if it immediately
        %% tried starting the process again.)
        partisan_gen:unregister_name(Name0),
        proc_lib:init_ack(Starter, {error, Reason}),
        exit(Reason);
    {ok, ignore} ->
        partisan_gen:unregister_name(Name0),
        proc_lib:init_ack(Starter, ignore),
        exit(normal);
    {ok, Else} ->
        Error = {bad_return_value, Else},
        proc_lib:init_ack(Starter, {error, Error}),
        exit(Error);
    {'EXIT', Class, Reason, Stacktrace} ->
        partisan_gen:unregister_name(Name0),
        proc_lib:init_ack(Starter, {error, terminate_reason(Class, Reason, Stacktrace)}),
        erlang:raise(Class, Reason, Stacktrace)
    end.
init_it(Mod, Args) ->
    try
    {ok, Mod:init(Args)}
    catch
    throw:R -> {ok, R};
    Class:R:S -> {'EXIT', Class, R, S}
    end.

%%%========================================================================
%%% Internal functions
%%%========================================================================
%%% ---------------------------------------------------
%%% The MAIN loop.
%%% ---------------------------------------------------

loop(Parent, Name, State, Mod, {continue, Continue} = Msg, HibernateAfterTimeout, Debug) ->
    Reply = try_dispatch(Mod, handle_continue, Continue, State),
    case Debug of
    [] ->
        handle_common_reply(Reply, Parent, Name, undefined, Msg, Mod,
                HibernateAfterTimeout, State);
    _ ->
        Debug1 = sys:handle_debug(Debug, fun print_event/3, Name, Msg),
        handle_common_reply(Reply, Parent, Name, undefined, Msg, Mod,
                HibernateAfterTimeout, State, Debug1)
    end;

loop(Parent, Name, State, Mod, hibernate, HibernateAfterTimeout, Debug) ->
    proc_lib:hibernate(?MODULE,wake_hib,[Parent, Name, State, Mod, HibernateAfterTimeout, Debug]);

loop(Parent, Name, State, Mod, infinity, HibernateAfterTimeout, Debug) ->
    receive
        Msg ->
            decode_msg(Msg, Parent, Name, State, Mod, infinity, HibernateAfterTimeout, Debug, false)
    after HibernateAfterTimeout ->
        loop(Parent, Name, State, Mod, hibernate, HibernateAfterTimeout, Debug)
    end;

loop(Parent, Name, State, Mod, Time, HibernateAfterTimeout, Debug) ->
    Msg = receive
          Input ->
            Input
      after Time ->
          timeout
      end,
    decode_msg(Msg, Parent, Name, State, Mod, Time, HibernateAfterTimeout, Debug, false).

wake_hib(Parent, Name, State, Mod, HibernateAfterTimeout, Debug) ->
    Msg = receive
          Input ->
          Input
      end,
    decode_msg(Msg, Parent, Name, State, Mod, hibernate, HibernateAfterTimeout, Debug, true).

decode_msg(Msg, Parent, Name, State, Mod, Time, HibernateAfterTimeout, Debug, Hib) ->
    case Msg of
    {system, From, Req} ->
        sys:handle_system_msg(Req, From, Parent, ?MODULE, Debug,
                  [Name, State, Mod, Time, HibernateAfterTimeout], Hib);
    {'EXIT', Parent, Reason} ->
        terminate(Reason, ?STACKTRACE(), Name, undefined, Msg, Mod, State, Debug);
    _Msg when Debug =:= [] ->
        handle_msg(Msg, Parent, Name, State, Mod, HibernateAfterTimeout);
    _Msg ->
        Debug1 = sys:handle_debug(Debug, fun print_event/3,
                      Name, {in, Msg}),
        handle_msg(Msg, Parent, Name, State, Mod, HibernateAfterTimeout, Debug1)
    end.

%%% ---------------------------------------------------
%%% Send/receive functions
%%% ---------------------------------------------------
do_send(Dest, Msg) ->
    % try erlang:send(Dest, Msg)
    % catch
    %     error:_ -> ok
    % end,
    % ok.

    {Node, Process} = case Dest of
        {RemoteProcess, RemoteNode} ->
            {RemoteNode, RemoteProcess};
        _ ->
            {partisan:node(), Dest}
    end,
    partisan:forward_message(
        Node, Process, Msg, #{channel => partisan_gen:get_channel()}
    ).

do_multi_call(Nodes, Name, Req, infinity) ->
    Node = partisan:node(),

    case Nodes of
        [Node] ->
            % Special case when multi_call is used with local node only.
            % In that case we can leverage the benefit of recv_mark optimisation
            % existing in simple partisan_gen:call.
            try partisan_gen:call(Name, '$gen_call', Req, infinity) of
                {ok, Res} -> {[{Node, Res}],[]}
            catch exit:_ ->
                {[], [Node]}
            end;
        Nodes ->
            Tag = partisan:make_ref(),
            Monitors = send_nodes(Nodes, Name, Tag, Req),
            rec_nodes(Tag, Monitors, Name, undefined)
    end;

do_multi_call(Nodes, Name, Req, Timeout) ->
    Tag = partisan:make_ref(),
    Caller = self(),
    Receiver =
<<<<<<< HEAD
	spawn(
	  fun() ->
		  %% Middleman process. Should be unsensitive to regular
		  %% exit signals. The synchronization is needed in case
		  %% the receiver would exit before the caller started
		  %% the monitor.
		  process_flag(trap_exit, true),
		  Mref = erlang:monitor(process, Caller),
		  receive
		      {Caller,Tag} ->
			  Monitors = send_nodes(Nodes, Name, Tag, Req),
			  TimerId = erlang:start_timer(Timeout, self(), ok),
			  Result = rec_nodes(Tag, Monitors, Name, TimerId),
			  exit({self(),Tag,Result});
		      {'DOWN',Mref,_,_,_} ->
			  %% Caller died before sending us the go-ahead.
			  %% Give up silently.
			  exit(normal)
		  end
	  end),
    Mref = erlang:monitor(process, Receiver),
    Receiver ! {self(),Tag},
=======
    spawn(
      fun() ->
          %% Middleman process. Should be unsensitive to regular
          %% exit signals. The sychronization is needed in case
          %% the receiver would exit before the caller started
          %% the monitor.
          process_flag(trap_exit, true),
          Mref = partisan:monitor(process, Caller),
          receive
              {Caller,Tag} ->
              Monitors = send_nodes(Nodes, Name, Tag, Req),
              TimerId = erlang:start_timer(Timeout, self(), ok),
              Result = rec_nodes(Tag, Monitors, Name, TimerId),
              exit({self(),Tag,Result});
              {'DOWN',Mref,_,_,_} ->
              %% Caller died before sending us the go-ahead.
              %% Give up silently.
              exit(normal)
          end
      end),
    Mref = partisan:monitor(process, Receiver),
    Receiver ! {self(), Tag},
>>>>>>> 0072a9fa
    receive
    {'DOWN',Mref,_,_,{Receiver,Tag,Result}} ->
        Result;
    {'DOWN',Mref,_,_,Reason} ->
        %% The middleman code failed. Or someone did
        %% exit(_, kill) on the middleman process => Reason==killed
        exit(Reason)
    end.

send_nodes(Nodes, Name, Tag, Req) ->
    send_nodes(Nodes, Name, Tag, Req, []).

send_nodes([Node|Tail], Name, Tag, Req, Monitors)
  when is_atom(Node) ->
    Monitor = start_monitor(Node, Name),
    %% Handle non-existing names in rec_nodes.
    partisan:forward_message(
        Node,
        Name,
        {'$gen_call', {self(), {Tag, Node}}, Req},
        #{channel => partisan_gen:get_channel()}
    ),
    % catch {Name, Node} ! {'$gen_call', {self(), {Tag, Node}}, Req},
    send_nodes(Tail, Name, Tag, Req, [Monitor | Monitors]);
send_nodes([_Node|Tail], Name, Tag, Req, Monitors) ->
    %% Skip non-atom Node
    send_nodes(Tail, Name, Tag, Req, Monitors);
send_nodes([], _Name, _Tag, _Req, Monitors) ->
    Monitors.

%% Against old nodes:
%% If no reply has been delivered within 2 secs. (per node) check that
%% the server really exists and wait for ever for the answer.
%%
%% Against contemporary nodes:
%% Wait for reply, server 'DOWN', or timeout from TimerId.

rec_nodes(Tag, Nodes, Name, TimerId) ->
    rec_nodes(Tag, Nodes, Name, [], [], 2000, TimerId).

rec_nodes(Tag, [{N,R}|Tail], Name, Badnodes, Replies, Time, TimerId) ->
    receive
    {'DOWN', R, _, _, _} ->
        rec_nodes(Tag, Tail, Name, [N|Badnodes], Replies, Time, TimerId);
    {{Tag, N}, Reply} ->  %% Tag is bound !!!
        partisan:demonitor(R, [flush]),
        rec_nodes(Tag, Tail, Name, Badnodes,
              [{N,Reply}|Replies], Time, TimerId);
    {timeout, TimerId, _} ->
        partisan:demonitor(R, [flush]),
        %% Collect all replies that already have arrived
        rec_nodes_rest(Tag, Tail, Name, [N|Badnodes], Replies)
    end;
rec_nodes(Tag, [N|Tail], Name, Badnodes, Replies, Time, TimerId) ->
    %% R6 node
    receive
    {nodedown, N} ->
        partisan:monitor_node(N, false),
        rec_nodes(Tag, Tail, Name, [N|Badnodes], Replies, 2000, TimerId);
    {{Tag, N}, Reply} ->  %% Tag is bound !!!
        receive {nodedown, N} -> ok after 0 -> ok end,
        partisan:monitor_node(N, false),
        rec_nodes(Tag, Tail, Name, Badnodes,
              [{N,Reply}|Replies], 2000, TimerId);
    {timeout, TimerId, _} ->
        receive {nodedown, N} -> ok after 0 -> ok end,
        partisan:monitor_node(N, false),
        %% Collect all replies that already have arrived
        rec_nodes_rest(Tag, Tail, Name, [N | Badnodes], Replies)
    after Time ->
        case partisan_rpc:call(N, erlang, whereis, [Name]) of
        Pid when is_pid(Pid) -> % It exists try again.
            rec_nodes(Tag, [N|Tail], Name, Badnodes,
                  Replies, infinity, TimerId);
        _ -> % badnode
            receive {nodedown, N} -> ok after 0 -> ok end,
            partisan:monitor_node(N, false),
            rec_nodes(Tag, Tail, Name, [N|Badnodes],
                  Replies, 2000, TimerId)
        end
    end;
rec_nodes(_, [], _, Badnodes, Replies, _, TimerId) ->
    case catch erlang:cancel_timer(TimerId) of
    false ->  % It has already sent it's message
        receive
        {timeout, TimerId, _} -> ok
        after 0 ->
            ok
        end;
    _ -> % Timer was cancelled, or TimerId was 'undefined'
        ok
    end,
    {Replies, Badnodes}.

%% Collect all replies that already have arrived
rec_nodes_rest(Tag, [{N,R}|Tail], Name, Badnodes, Replies) ->
    receive
    {'DOWN', R, _, _, _} ->
        rec_nodes_rest(Tag, Tail, Name, [N|Badnodes], Replies);
    {{Tag, N}, Reply} -> %% Tag is bound !!!
        partisan:demonitor(R, [flush]),
        rec_nodes_rest(Tag, Tail, Name, Badnodes, [{N,Reply}|Replies])
    after 0 ->
        partisan:demonitor(R, [flush]),
        rec_nodes_rest(Tag, Tail, Name, [N|Badnodes], Replies)
    end;
rec_nodes_rest(Tag, [N|Tail], Name, Badnodes, Replies) ->
    %% R6 node
    receive
    {nodedown, N} ->
        partisan:monitor_node(N, false),
        rec_nodes_rest(Tag, Tail, Name, [N|Badnodes], Replies);
    {{Tag, N}, Reply} ->  %% Tag is bound !!!
        receive {nodedown, N} -> ok after 0 -> ok end,
        partisan:monitor_node(N, false),
        rec_nodes_rest(Tag, Tail, Name, Badnodes, [{N,Reply}|Replies])
    after 0 ->
        receive {nodedown, N} -> ok after 0 -> ok end,
        partisan:monitor_node(N, false),
        rec_nodes_rest(Tag, Tail, Name, [N|Badnodes], Replies)
    end;
rec_nodes_rest(_Tag, [], _Name, Badnodes, Replies) ->
    {Replies, Badnodes}.


%%% ---------------------------------------------------
%%% Monitor functions
%%% ---------------------------------------------------

start_monitor(Node, Name) when is_atom(Node), is_atom(Name) ->
    if node() =:= nonode@nohost, Node =/= nonode@nohost ->
        Ref = partisan:make_ref(),
        self() ! {'DOWN', Ref, process, {Name, Node}, noconnection},
        {Node, Ref};
       true ->
        case catch partisan:monitor(process, {Name, Node}) of
        {'EXIT', _} ->
            %% Remote node is R6
            partisan:monitor_node(Node, true),
            Node;
        % Ref when is_reference(Ref) ->
        Ref ->
            {Node, Ref}
        end
    end.

%% ---------------------------------------------------
%% Helper functions for try-catch of callbacks.
%% Returns the return value of the callback, or
%% {'EXIT', Class, Reason, Stack} (if an exception occurs)
%%
%% The Class, Reason and Stack are given to erlang:raise/3
%% to make sure proc_lib receives the proper reasons and
%% stacktraces.
%% ---------------------------------------------------

try_dispatch({'$gen_cast', Msg}, Mod, State) ->
    try_dispatch(Mod, handle_cast, Msg, State);
try_dispatch(Info, Mod, State) ->
    try_dispatch(Mod, handle_info, Info, State).

try_dispatch(Mod, Func, Msg, State) ->
    try
    {ok, Mod:Func(Msg, State)}
    catch
    throw:R ->
        {ok, R};
    error:undef = R:Stacktrace when Func == handle_info ->
            case erlang:function_exported(Mod, handle_info, 2) of
                false ->
                    ?LOG_WARNING(
                       #{label=>{gen_server,no_handle_info},
                         module=>Mod,
                         message=>Msg},
                       #{domain=>[otp],
                         report_cb=>fun gen_server:format_log/2,
                         error_logger=>
                             #{tag=>warning_msg,
                               report_cb=>fun gen_server:format_log/1}}),
                    {ok, {noreply, State}};
                true ->
                    {'EXIT', error, R, Stacktrace}
            end;
    Class:R:Stacktrace ->
        {'EXIT', Class, R, Stacktrace}
    end.

try_handle_call(Mod, Msg, From, State) ->
    try
    {ok, Mod:handle_call(Msg, From, State)}
    catch
    throw:R ->
        {ok, R};
    Class:R:Stacktrace ->
        {'EXIT', Class, R, Stacktrace}
    end.

try_terminate(Mod, Reason, State) ->
    case erlang:function_exported(Mod, terminate, 2) of
    true ->
        try
        {ok, Mod:terminate(Reason, State)}
        catch
        throw:R ->
            {ok, R};
        Class:R:Stacktrace ->
            {'EXIT', Class, R, Stacktrace}
       end;
    false ->
        {ok, ok}
    end.


%%% ---------------------------------------------------
%%% Message handling functions
%%% ---------------------------------------------------

handle_msg({'$gen_call', From, Msg}, Parent, Name, State, Mod, HibernateAfterTimeout) ->
    Result = try_handle_call(Mod, Msg, From, State),
    case Result of
    {ok, {reply, Reply, NState}} ->
        reply(From, Reply),
        loop(Parent, Name, NState, Mod, infinity, HibernateAfterTimeout, []);
    {ok, {reply, Reply, NState, Time1}} ->
        reply(From, Reply),
        loop(Parent, Name, NState, Mod, Time1, HibernateAfterTimeout, []);
    {ok, {noreply, NState}} ->
        loop(Parent, Name, NState, Mod, infinity, HibernateAfterTimeout, []);
    {ok, {noreply, NState, Time1}} ->
        loop(Parent, Name, NState, Mod, Time1, HibernateAfterTimeout, []);
    {ok, {stop, Reason, Reply, NState}} ->
        try
        terminate(Reason, ?STACKTRACE(), Name, From, Msg, Mod, NState, [])
        after
        reply(From, Reply)
        end;
    Other -> handle_common_reply(Other, Parent, Name, From, Msg, Mod, HibernateAfterTimeout, State)
    end;
handle_msg(Msg, Parent, Name, State, Mod, HibernateAfterTimeout) ->
    Reply = try_dispatch(Msg, Mod, State),
    handle_common_reply(Reply, Parent, Name, undefined, Msg, Mod, HibernateAfterTimeout, State).

handle_msg({'$gen_call', From, Msg}, Parent, Name, State, Mod, HibernateAfterTimeout, Debug) ->
    Result = try_handle_call(Mod, Msg, From, State),
    case Result of
    {ok, {reply, Reply, NState}} ->
        Debug1 = reply(Name, From, Reply, NState, Debug),
        loop(Parent, Name, NState, Mod, infinity, HibernateAfterTimeout, Debug1);
    {ok, {reply, Reply, NState, Time1}} ->
        Debug1 = reply(Name, From, Reply, NState, Debug),
        loop(Parent, Name, NState, Mod, Time1, HibernateAfterTimeout, Debug1);
    {ok, {noreply, NState}} ->
        Debug1 = sys:handle_debug(Debug, fun print_event/3, Name,
                      {noreply, NState}),
        loop(Parent, Name, NState, Mod, infinity, HibernateAfterTimeout, Debug1);
    {ok, {noreply, NState, Time1}} ->
        Debug1 = sys:handle_debug(Debug, fun print_event/3, Name,
                      {noreply, NState}),
        loop(Parent, Name, NState, Mod, Time1, HibernateAfterTimeout, Debug1);
    {ok, {stop, Reason, Reply, NState}} ->
        try
        terminate(Reason, ?STACKTRACE(), Name, From, Msg, Mod, NState, Debug)
        after
        _ = reply(Name, From, Reply, NState, Debug)
        end;
    Other ->
        handle_common_reply(Other, Parent, Name, From, Msg, Mod, HibernateAfterTimeout, State, Debug)
    end;
handle_msg(Msg, Parent, Name, State, Mod, HibernateAfterTimeout, Debug) ->
    Reply = try_dispatch(Msg, Mod, State),
    handle_common_reply(Reply, Parent, Name, undefined, Msg, Mod, HibernateAfterTimeout, State, Debug).

handle_common_reply(Reply, Parent, Name, From, Msg, Mod, HibernateAfterTimeout, State) ->
    case Reply of
    {ok, {noreply, NState}} ->
        loop(Parent, Name, NState, Mod, infinity, HibernateAfterTimeout, []);
    {ok, {noreply, NState, Time1}} ->
        loop(Parent, Name, NState, Mod, Time1, HibernateAfterTimeout, []);
    {ok, {stop, Reason, NState}} ->
        terminate(Reason, ?STACKTRACE(), Name, From, Msg, Mod, NState, []);
    {'EXIT', Class, Reason, Stacktrace} ->
        terminate(Class, Reason, Stacktrace, Name, From, Msg, Mod, State, []);
    {ok, BadReply} ->
        terminate({bad_return_value, BadReply}, ?STACKTRACE(), Name, From, Msg, Mod, State, [])
    end.

handle_common_reply(Reply, Parent, Name, From, Msg, Mod, HibernateAfterTimeout, State, Debug) ->
    case Reply of
    {ok, {noreply, NState}} ->
        Debug1 = sys:handle_debug(Debug, fun print_event/3, Name,
                      {noreply, NState}),
        loop(Parent, Name, NState, Mod, infinity, HibernateAfterTimeout, Debug1);
    {ok, {noreply, NState, Time1}} ->
        Debug1 = sys:handle_debug(Debug, fun print_event/3, Name,
                      {noreply, NState}),
        loop(Parent, Name, NState, Mod, Time1, HibernateAfterTimeout, Debug1);
    {ok, {stop, Reason, NState}} ->
        terminate(Reason, ?STACKTRACE(), Name, From, Msg, Mod, NState, Debug);
    {'EXIT', Class, Reason, Stacktrace} ->
        terminate(Class, Reason, Stacktrace, Name, From, Msg, Mod, State, Debug);
    {ok, BadReply} ->
        terminate({bad_return_value, BadReply}, ?STACKTRACE(), Name, From, Msg, Mod, State, Debug)
    end.

reply(Name, From, Reply, State, Debug) ->
    reply(From, Reply),
    sys:handle_debug(Debug, fun print_event/3, Name,
             {out, Reply, From, State} ).


%%-----------------------------------------------------------------
%% Callback functions for system messages handling.
%%-----------------------------------------------------------------
system_continue(Parent, Debug, [Name, State, Mod, Time, HibernateAfterTimeout]) ->
    loop(Parent, Name, State, Mod, Time, HibernateAfterTimeout, Debug).

-spec system_terminate(_, _, _, [_]) -> no_return().

system_terminate(Reason, _Parent, Debug, [Name, State, Mod, _Time, _HibernateAfterTimeout]) ->
    terminate(Reason, ?STACKTRACE(), Name, undefined, [], Mod, State, Debug).

system_code_change([Name, State, Mod, Time, HibernateAfterTimeout], _Module, OldVsn, Extra) ->
    case catch Mod:code_change(OldVsn, State, Extra) of
    {ok, NewState} -> {ok, [Name, NewState, Mod, Time, HibernateAfterTimeout]};
    Else -> Else
    end.

system_get_state([_Name, State, _Mod, _Time, _HibernateAfterTimeout]) ->
    {ok, State}.

system_replace_state(StateFun, [Name, State, Mod, Time, HibernateAfterTimeout]) ->
    NState = StateFun(State),
    {ok, NState, [Name, NState, Mod, Time, HibernateAfterTimeout]}.

%%-----------------------------------------------------------------
%% Format debug messages.  Print them as the call-back module sees
%% them, not as the real erlang messages.  Use trace for that.
%%-----------------------------------------------------------------
print_event(Dev, {in, Msg}, Name) ->
    case Msg of
    {'$gen_call', {From, _Tag}, Call} ->
        io:format(Dev, "*DBG* ~tp got call ~tp from ~tw~n",
              [Name, Call, From]);
    {'$gen_cast', Cast} ->
        io:format(Dev, "*DBG* ~tp got cast ~tp~n",
              [Name, Cast]);
    _ ->
        io:format(Dev, "*DBG* ~tp got ~tp~n", [Name, Msg])
    end;
print_event(Dev, {out, Msg, {To,_Tag}, State}, Name) ->
    io:format(Dev, "*DBG* ~tp sent ~tp to ~tw, new state ~tp~n",
          [Name, Msg, To, State]);
print_event(Dev, {noreply, State}, Name) ->
    io:format(Dev, "*DBG* ~tp new state ~tp~n", [Name, State]);
print_event(Dev, Event, Name) ->
    io:format(Dev, "*DBG* ~tp dbg  ~tp~n", [Name, Event]).


%%% ---------------------------------------------------
%%% Terminate the server.
%%%
%%% terminate/8 is triggered by {stop, Reason} or bad
%%% return values. The stacktrace is generated via the
%%% ?STACKTRACE() macro and the ReportReason must not
%%% be wrapped in tuples.
%%%
%%% terminate/9 is triggered in case of error/exit in
%%% the user callback. In this case the report reason
%%% always includes the user stacktrace.
%%%
%%% The reason received in the terminate/2 callbacks
%%% always includes the stacktrace for errors and never
%%% for exits.
%%% ---------------------------------------------------

-spec terminate(_, _, _, _, _, _, _, _) -> no_return().
terminate(Reason, Stacktrace, Name, From, Msg, Mod, State, Debug) ->
  terminate(exit, Reason, Stacktrace, Reason, Name, From, Msg, Mod, State, Debug).

-spec terminate(_, _, _, _, _, _, _, _, _) -> no_return().
terminate(Class, Reason, Stacktrace, Name, From, Msg, Mod, State, Debug) ->
  ReportReason = {Reason, Stacktrace},
  terminate(Class, Reason, Stacktrace, ReportReason, Name, From, Msg, Mod, State, Debug).

-spec terminate(_, _, _, _, _, _, _, _, _, _) -> no_return().
terminate(Class, Reason, Stacktrace, ReportReason, Name, From, Msg, Mod, State, Debug) ->
    Reply = try_terminate(Mod, terminate_reason(Class, Reason, Stacktrace), State),
    case Reply of
    {'EXIT', C, R, S} ->
        error_info({R, S}, Name, From, Msg, Mod, State, Debug),
        erlang:raise(C, R, S);
    _ ->
        case {Class, Reason} of
        {exit, normal} -> ok;
        {exit, shutdown} -> ok;
        {exit, {shutdown,_}} -> ok;
        _ ->
            error_info(ReportReason, Name, From, Msg, Mod, State, Debug)
        end
    end,
    case Stacktrace of
    [] ->
        erlang:Class(Reason);
    _ ->
        erlang:raise(Class, Reason, Stacktrace)
    end.

terminate_reason(error, Reason, Stacktrace) -> {Reason, Stacktrace};
terminate_reason(exit, Reason, _Stacktrace) -> Reason.

error_info(_Reason, application_controller, _From, _Msg, _Mod, _State, _Debug) ->
    %% OTP-5811 Don't send an error report if it's the system process
    %% application_controller which is terminating - let init take care
    %% of it instead
    ok;
error_info(Reason, Name, From, Msg, Mod, State, Debug) ->
    Log = sys:get_log(Debug),
    ?LOG_ERROR(#{label=>{gen_server,terminate},
                 name=>Name,
                 last_message=>Msg,
                 state=>format_status(terminate, Mod, get(), State),
                 log=>format_log_state(Mod, Log),
                 reason=>Reason,
                 client_info=>client_stacktrace(From)},
               #{domain=>[otp],
                 report_cb=>fun gen_server:format_log/2,
                 error_logger=>#{tag=>error,
                                 report_cb=>fun gen_server:format_log/1}}),
    ok.

client_stacktrace(undefined) ->
    undefined;
client_stacktrace({From,_Tag}) ->
    client_stacktrace(From);
client_stacktrace(From) when is_pid(From) ->
    case partisan:is_local(From) of
        true ->
            case process_info(From, [current_stacktrace, registered_name]) of
                undefined ->
                    {From,dead};
                [{current_stacktrace, Stacktrace}, {registered_name, []}]  ->
                    {From,{From,Stacktrace}};
                [{current_stacktrace, Stacktrace}, {registered_name, Name}]  ->
                    {From,{Name,Stacktrace}}
            end;
    false ->
        {From,remote}
    end;
client_stacktrace(EncodedRef) ->
    {EncodedRef,remote}.


%% format_log/1 is the report callback used by Logger handler
%% error_logger only. It is kept for backwards compatibility with
%% legacy error_logger event handlers. This function must always
%% return {Format,Args} compatible with the arguments in this module's
%% calls to error_logger prior to OTP-21.0.
format_log(Report) ->
    Depth = error_logger:get_format_depth(),
    FormatOpts = #{chars_limit => unlimited,
                   depth => Depth,
                   single_line => false,
                   encoding => utf8},
    format_log_multi(limit_report(Report,Depth),FormatOpts).

limit_report(Report,unlimited) ->
    Report;
limit_report(#{label:={gen_server,terminate},
               last_message:=Msg,
               state:=State,
               log:=Log,
               reason:=Reason,
               client_info:=Client}=Report,
            Depth) ->
    Report#{last_message=>io_lib:limit_term(Msg,Depth),
            state=>io_lib:limit_term(State,Depth),
            log=>[io_lib:limit_term(L,Depth)||L<-Log],
            reason=>io_lib:limit_term(Reason,Depth),
            client_info=>limit_client_report(Client,Depth)};
limit_report(#{label:={gen_server,no_handle_info},
               message:=Msg}=Report,Depth) ->
    Report#{message=>io_lib:limit_term(Msg,Depth)}.

limit_client_report({From,{Name,Stacktrace}},Depth) ->
    {From,{Name,io_lib:limit_term(Stacktrace,Depth)}};
limit_client_report(Client,_) ->
    Client.

%% format_log/2 is the report callback for any Logger handler, except
%% error_logger.
format_log(Report, FormatOpts0) ->
    Default = #{chars_limit => unlimited,
                depth => unlimited,
                single_line => false,
                encoding => utf8},
    FormatOpts = maps:merge(Default,FormatOpts0),
    IoOpts =
        case FormatOpts of
            #{chars_limit:=unlimited} ->
                [];
            #{chars_limit:=Limit} ->
                [{chars_limit,Limit}]
        end,
    {Format,Args} = format_log_single(Report, FormatOpts),
    io_lib:format(Format, Args, IoOpts).

format_log_single(#{label:={gen_server,terminate},
                    name:=Name,
                    last_message:=Msg,
                    state:=State,
                    log:=Log,
                    reason:=Reason,
                    client_info:=Client},
                  #{single_line:=true,depth:=Depth}=FormatOpts) ->
    P = p(FormatOpts),
    Format1 = lists:append(["Generic server ",P," terminating. Reason: ",P,
                            ". Last message: ", P, ". State: ",P,"."]),
    {ServerLogFormat,ServerLogArgs} = format_server_log_single(Log,FormatOpts),
    {ClientLogFormat,ClientLogArgs} = format_client_log_single(Client,FormatOpts),

    Args1 =
        case Depth of
            unlimited ->
                [Name,fix_reason(Reason),Msg,State];
            _ ->
                [Name,Depth,fix_reason(Reason),Depth,Msg,Depth,State,Depth]
        end,
    {Format1++ServerLogFormat++ClientLogFormat,
     Args1++ServerLogArgs++ClientLogArgs};
format_log_single(#{label:={gen_server,no_handle_info},
                    module:=Mod,
                    message:=Msg},
                  #{single_line:=true,depth:=Depth}=FormatOpts) ->
    P = p(FormatOpts),
    Format = lists:append(["Undefined handle_info in ",P,
                           ". Unhandled message: ",P,"."]),
    Args =
        case Depth of
            unlimited ->
                [Mod,Msg];
            _ ->
                [Mod,Depth,Msg,Depth]
        end,
    {Format,Args};
format_log_single(Report,FormatOpts) ->
    format_log_multi(Report,FormatOpts).

format_log_multi(#{label:={gen_server,terminate},
                   name:=Name,
                   last_message:=Msg,
                   state:=State,
                   log:=Log,
                   reason:=Reason,
                   client_info:=Client},
                 #{depth:=Depth}=FormatOpts) ->
    Reason1 = fix_reason(Reason),
    {ClientFmt,ClientArgs} = format_client_log(Client,FormatOpts),
    P = p(FormatOpts),
    Format =
        lists:append(
          ["** Generic server ",P," terminating \n"
           "** Last message in was ",P,"~n"
           "** When Server state == ",P,"~n"
           "** Reason for termination ==~n** ",P,"~n"] ++
               case Log of
                   [] -> [];
                   _ -> ["** Log ==~n** ["|
                         lists:join(",~n    ",lists:duplicate(length(Log),P))]++
                            ["]~n"]
               end) ++ ClientFmt,
    Args =
        case Depth of
            unlimited ->
                [Name, Msg, State, Reason1] ++ Log ++ ClientArgs;
            _ ->
                [Name, Depth, Msg, Depth, State, Depth, Reason1, Depth] ++
                    case Log of
                        [] -> [];
                        _ -> lists:flatmap(fun(L) -> [L, Depth] end, Log)
                    end ++ ClientArgs
        end,
    {Format,Args};
format_log_multi(#{label:={gen_server,no_handle_info},
                   module:=Mod,
                   message:=Msg},
                 #{depth:=Depth}=FormatOpts) ->
    P = p(FormatOpts),
    Format =
        "** Undefined handle_info in ~p~n"
        "** Unhandled message: "++P++"~n",
    Args =
        case Depth of
            unlimited ->
                [Mod,Msg];
            _ ->
                [Mod,Msg,Depth]
                    end,
    {Format,Args}.

fix_reason({undef,[{M,F,A,L}|MFAs]}=Reason) ->
    case code:is_loaded(M) of
        false ->
            {'module could not be loaded',[{M,F,A,L}|MFAs]};
        _ ->
            case erlang:function_exported(M, F, length(A)) of
                true ->
                    Reason;
                false ->
                    {'function not exported',[{M,F,A,L}|MFAs]}
            end
    end;
fix_reason(Reason) ->
    Reason.

format_server_log_single([],_) ->
    {"",[]};
format_server_log_single(Log,FormatOpts) ->
    Args =
        case maps:get(depth,FormatOpts) of
            unlimited ->
                [Log];
            Depth ->
                [Log, Depth]
        end,
     {" Log: "++p(FormatOpts),Args}.

format_client_log_single(undefined,_) ->
    {"",[]};
format_client_log_single({From,dead},_) ->
    {" Client ~0p is dead.",[From]};
format_client_log_single({From,remote},_) ->
    {" Client ~0p is remote on node ~0p.", [From, node(From)]};
format_client_log_single({_From,{Name,Stacktrace0}},FormatOpts) ->
    P = p(FormatOpts),
    %% Minimize the stacktrace a bit for single line reports. This is
    %% hopefully enough to point out the position.
    Stacktrace = lists:sublist(Stacktrace0,4),
    Args =
        case maps:get(depth,FormatOpts) of
            unlimited ->
                [Name, Stacktrace];
            Depth ->
                [Name, Depth, Stacktrace, Depth]
        end,
    {" Client "++P++" stacktrace: "++P++".", Args}.

format_client_log(undefined,_) ->
    {"", []};
format_client_log({From,dead},_) ->
    {"** Client ~p is dead~n", [From]};
format_client_log({From,remote},_) ->
    {"** Client ~p is remote on node ~p~n", [From, node(From)]};
format_client_log({_From,{Name,Stacktrace}},FormatOpts) ->
    P = p(FormatOpts),
    Format = lists:append(["** Client ",P," stacktrace~n",
                           "** ",P,"~n"]),
    Args =
        case maps:get(depth,FormatOpts) of
            unlimited ->
                [Name, Stacktrace];
            Depth ->
                [Name, Depth, Stacktrace, Depth]
        end,
    {Format,Args}.

p(#{single_line:=Single,depth:=Depth,encoding:=Enc}) ->
    "~"++single(Single)++mod(Enc)++p(Depth);
p(unlimited) ->
    "p";
p(_Depth) ->
    "P".

single(true) -> "0";
single(false) -> "".

mod(latin1) -> "";
mod(_) -> "t".

%%-----------------------------------------------------------------
%% Status information
%%-----------------------------------------------------------------
format_status(Opt, StatusData) ->
    [PDict, SysState, Parent, Debug, [Name, State, Mod, _Time, _HibernateAfterTimeout]] = StatusData,
    Header = partisan_gen:format_status_header("Status for generic server", Name),
    Log = ?get_log(Debug),
    Specific = case format_status(Opt, Mod, PDict, State) of
          S when is_list(S) -> S;
          S -> [S]
          end,
    [{header, Header},
     {data, [{"Status", SysState},
         {"Parent", Parent},
         {"Logged events", format_log_state(Mod, Log)}]} |
     Specific].

format_log_state(Mod, Log) ->
    [case Event of
         {out,Msg,From,State} ->
             {out,Msg,From,format_status(terminate, Mod, get(), State)};
         {noreply,State} ->
             {noreply,format_status(terminate, Mod, get(), State)};
         _ -> Event
     end || Event <- Log].

format_status(Opt, Mod, PDict, State) ->
    DefStatus = case Opt of
            terminate -> State;
            _ -> [{data, [{"State", State}]}]
        end,
    case erlang:function_exported(Mod, format_status, 2) of
    true ->
        case catch Mod:format_status(Opt, [PDict, State]) of
        {'EXIT', _} -> DefStatus;
        Else -> Else
        end;
    _ ->
        DefStatus
    end.<|MERGE_RESOLUTION|>--- conflicted
+++ resolved
@@ -546,30 +546,6 @@
     Tag = partisan:make_ref(),
     Caller = self(),
     Receiver =
-<<<<<<< HEAD
-	spawn(
-	  fun() ->
-		  %% Middleman process. Should be unsensitive to regular
-		  %% exit signals. The synchronization is needed in case
-		  %% the receiver would exit before the caller started
-		  %% the monitor.
-		  process_flag(trap_exit, true),
-		  Mref = erlang:monitor(process, Caller),
-		  receive
-		      {Caller,Tag} ->
-			  Monitors = send_nodes(Nodes, Name, Tag, Req),
-			  TimerId = erlang:start_timer(Timeout, self(), ok),
-			  Result = rec_nodes(Tag, Monitors, Name, TimerId),
-			  exit({self(),Tag,Result});
-		      {'DOWN',Mref,_,_,_} ->
-			  %% Caller died before sending us the go-ahead.
-			  %% Give up silently.
-			  exit(normal)
-		  end
-	  end),
-    Mref = erlang:monitor(process, Receiver),
-    Receiver ! {self(),Tag},
-=======
     spawn(
       fun() ->
           %% Middleman process. Should be unsensitive to regular
@@ -592,7 +568,6 @@
       end),
     Mref = partisan:monitor(process, Receiver),
     Receiver ! {self(), Tag},
->>>>>>> 0072a9fa
     receive
     {'DOWN',Mref,_,_,{Receiver,Tag,Result}} ->
         Result;
